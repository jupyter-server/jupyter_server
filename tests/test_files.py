--- conflicted
+++ resolved
@@ -21,76 +21,6 @@
     return request.param
 
 
-<<<<<<< HEAD
-async def fetch_expect_200(fetch, *path_parts):
-    r = await fetch('files', *path_parts, method='GET')
-    assert (r.body.decode() == path_parts[-1]), (path_parts, r.body)
-
-
-async def fetch_expect_404(fetch, *path_parts):
-    with pytest.raises(tornado.httpclient.HTTPClientError) as e:
-        await fetch('files', *path_parts, method='GET')
-    assert expected_http_error(e, 404), [path_parts, e]
-
-
-    for d in not_hidden:
-        path = root_dir / d.replace('/', os.sep)
-
-        r = await fetch(
-            'files', d, 'foo',
-            method='GET'
-        )
-        assert r.body.decode() == 'foo'
-
-        with pytest.raises(tornado.httpclient.HTTPClientError) as e:
-            r = await fetch(
-                'files', d, '.foo',
-                method='GET'
-            )
-        assert expected_http_error(e, 404)
-
-
-    for d in hidden:
-        path = root_dir / d.replace('/', os.sep)
-        for foo in ('foo', '.foo'):
-            with pytest.raises(tornado.httpclient.HTTPClientError) as e:
-                r = await fetch(
-                    'files', d, foo,
-                    method='GET'
-                )
-            assert expected_http_error(e, 404)
-
-    serverapp.contents_manager.allow_hidden = True
-
-    for d in not_hidden:
-        path = root_dir / d.replace('/', os.sep)
-
-        r = await fetch(
-            'files', d, 'foo',
-            method='GET'
-        )
-        assert r.body.decode() == 'foo'
-
-        r = await fetch(
-            'files', d, '.foo',
-            method='GET'
-        )
-        assert r.body.decode() == '.foo'
-
-        for d in hidden:
-            path = root_dir / d.replace('/', os.sep)
-
-            for foo in ('foo', '.foo'):
-                r = await fetch(
-                    'files', d, foo,
-                    method='GET'
-                )
-                assert r.body.decode() == foo
-
-
-async def test_contents_manager(fetch, serverapp, root_dir):
-    "make sure ContentsManager returns right files (ipynb, bin, txt)."
-=======
 async def fetch_expect_200(jp_fetch, *path_parts):
     r = await jp_fetch('files', *path_parts, method='GET')
     assert (r.body.decode() == path_parts[-1]), (path_parts, r.body)
@@ -126,7 +56,6 @@
 
 async def test_contents_manager(jp_fetch, jp_serverapp, jp_root_dir):
     """make sure ContentsManager returns right files (ipynb, bin, txt)."""
->>>>>>> 00a6e259
     nb = new_notebook(
         cells=[
             new_markdown_cell(u'Created by test ³'),
