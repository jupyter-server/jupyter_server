"""Test GatewayClient"""
import asyncio
import json
import logging
import os
import uuid
from datetime import datetime, timedelta
from email.utils import format_datetime
from http.cookies import SimpleCookie
from io import BytesIO
from queue import Empty
from typing import Any, Union
from unittest.mock import MagicMock, patch

import pytest
import tornado
from tornado.httpclient import HTTPRequest, HTTPResponse
from tornado.web import HTTPError
from traitlets import Int, Unicode
from traitlets.config import Config

from jupyter_server.gateway.gateway_client import (
    GatewayStaticTokenRenewer,
    GatewayTokenRenewerBase,
)
from jupyter_server.gateway.managers import (
    ChannelQueue,
    GatewayClient,
    GatewayKernelManager,
)
from jupyter_server.utils import ensure_async

from .utils import expected_http_error


def generate_kernelspec(name):
    argv_stanza = ["python", "-m", "ipykernel_launcher", "-f", "{connection_file}"]
    spec_stanza = {
        "spec": {
            "argv": argv_stanza,
            "env": {},
            "display_name": name,
            "language": "python",
            "interrupt_mode": "signal",
            "metadata": {},
        }
    }
    kernelspec_stanza = {"name": name, "spec": spec_stanza, "resources": {}}
    return kernelspec_stanza


# We'll mock up two kernelspecs - kspec_foo and kspec_bar
kernelspecs: dict = {
    "default": "kspec_foo",
    "kernelspecs": {
        "kspec_foo": generate_kernelspec("kspec_foo"),
        "kspec_bar": generate_kernelspec("kspec_bar"),
    },
}


# maintain a dictionary of expected running kernels.  Key = kernel_id, Value = model.
running_kernels = {}


def generate_model(name):
    """Generate a mocked kernel model.  Caller is responsible for adding model to running_kernels dictionary."""
    dt = datetime.utcnow().isoformat() + "Z"
    kernel_id = str(uuid.uuid4())
    model = {
        "id": kernel_id,
        "name": name,
        "last_activity": str(dt),
        "execution_state": "idle",
        "connections": 1,
    }
    return model


async def mock_gateway_request(url, **kwargs):
    method = "GET"
    if kwargs["method"]:
        method = kwargs["method"]

    request = HTTPRequest(url=url, **kwargs)

    endpoint = str(url)

    # Fetch all kernelspecs
    if endpoint.endswith("/api/kernelspecs") and method == "GET":
        response_buf = BytesIO(json.dumps(kernelspecs).encode("utf-8"))
        response = await ensure_async(HTTPResponse(request, 200, buffer=response_buf))
        return response

    # Fetch named kernelspec
    if endpoint.rfind("/api/kernelspecs/") >= 0 and method == "GET":
        requested_kernelspec = endpoint.rpartition("/")[2]
        kspecs: dict = kernelspecs["kernelspecs"]
        if requested_kernelspec in kspecs:
            response_str = json.dumps(kspecs.get(requested_kernelspec))
            response_buf = BytesIO(response_str.encode("utf-8"))
            response = await ensure_async(HTTPResponse(request, 200, buffer=response_buf))
            return response
        else:
            raise HTTPError(404, message="Kernelspec does not exist: %s" % requested_kernelspec)

    # Create kernel
    if endpoint.endswith("/api/kernels") and method == "POST":
        json_body = json.loads(kwargs["body"])
        name = json_body.get("name")
        env = json_body.get("env")
        kspec_name = env.get("KERNEL_KSPEC_NAME")
        assert name == kspec_name  # Ensure that KERNEL_ env values get propagated
        # Verify env propagation is well-behaved...
        assert "FOO" in env
        assert "BAR" in env
        assert "BAZ" not in env
        model = generate_model(name)
        running_kernels[model.get("id")] = model  # Register model as a running kernel
        response_buf = BytesIO(json.dumps(model).encode("utf-8"))
        response = await ensure_async(HTTPResponse(request, 201, buffer=response_buf))
        return response

    # Fetch list of running kernels
    if endpoint.endswith("/api/kernels") and method == "GET":
        kernels = []
        for kernel_id in running_kernels.keys():
            model = running_kernels.get(kernel_id)
            kernels.append(model)
        response_buf = BytesIO(json.dumps(kernels).encode("utf-8"))
        response = await ensure_async(HTTPResponse(request, 200, buffer=response_buf))
        return response

    # Interrupt or restart existing kernel
    if endpoint.rfind("/api/kernels/") >= 0 and method == "POST":
        requested_kernel_id, sep, action = endpoint.rpartition("/api/kernels/")[2].rpartition("/")

        if action == "interrupt":
            if requested_kernel_id in running_kernels:
                response = await ensure_async(HTTPResponse(request, 204))
                return response
            else:
                raise HTTPError(404, message="Kernel does not exist: %s" % requested_kernel_id)
        elif action == "restart":
            if requested_kernel_id in running_kernels:
                response_str = json.dumps(running_kernels.get(requested_kernel_id))
                response_buf = BytesIO(response_str.encode("utf-8"))
                response = await ensure_async(HTTPResponse(request, 204, buffer=response_buf))
                return response
            else:
                raise HTTPError(404, message="Kernel does not exist: %s" % requested_kernel_id)
        else:
            raise HTTPError(404, message="Bad action detected: %s" % action)

    # Shutdown existing kernel
    if endpoint.rfind("/api/kernels/") >= 0 and method == "DELETE":
        requested_kernel_id = endpoint.rpartition("/")[2]
        if requested_kernel_id not in running_kernels:
            raise HTTPError(404, message="Kernel does not exist: %s" % requested_kernel_id)

        running_kernels.pop(
            requested_kernel_id
        )  # Simulate shutdown by removing kernel from running set
        response = await ensure_async(HTTPResponse(request, 204))
        return response

    # Fetch existing kernel
    if endpoint.rfind("/api/kernels/") >= 0 and method == "GET":
        requested_kernel_id = endpoint.rpartition("/")[2]
        if requested_kernel_id in running_kernels:
            response_str = json.dumps(running_kernels.get(requested_kernel_id))
            response_buf = BytesIO(response_str.encode("utf-8"))
            response = await ensure_async(HTTPResponse(request, 200, buffer=response_buf))
            return response
        else:
            raise HTTPError(404, message="Kernel does not exist: %s" % requested_kernel_id)


mocked_gateway = patch("jupyter_server.gateway.managers.gateway_request", mock_gateway_request)
mock_gateway_url = "http://mock-gateway-server:8889"
mock_http_user = "alice"


def mock_websocket_create_connection(recv_side_effect=None):
    def helper(*args, **kwargs):
        mock = MagicMock()
        mock.recv = MagicMock(side_effect=recv_side_effect)
        return mock

    return helper


class CustomTestTokenRenewer(GatewayTokenRenewerBase):

    TEST_EXPECTED_TOKEN_VALUE = "Use this token value: 42"

    # The following are configured by the config test to ensure they flow
    config_var_1: int = Int(config=True)  # configured to: 42
    config_var_2: str = Unicode(config=True)  # configured to: "Use this token value: "

    def renew_token(
        self, auth_header_key: str, auth_scheme: Union[str, None], auth_token: str, **kwargs: Any
    ) -> str:
        return f"{self.config_var_2}{self.config_var_1}"


@pytest.fixture()
def jp_server_config():
    return Config(
        {"CustomTestTokenRenewer": {"config_var_1": 42, "config_var_2": "Use this token value: "}}
    )


@pytest.fixture
def init_gateway(monkeypatch):
    """Initializes the server for use as a gateway client."""
    # Clear the singleton first since previous tests may not have used a gateway.
    GatewayClient.clear_instance()
    monkeypatch.setenv("JUPYTER_GATEWAY_URL", mock_gateway_url)
    monkeypatch.setenv("JUPYTER_GATEWAY_HTTP_USER", mock_http_user)
    monkeypatch.setenv("JUPYTER_GATEWAY_REQUEST_TIMEOUT", "44.4")
    monkeypatch.setenv("JUPYTER_GATEWAY_CONNECT_TIMEOUT", "44.4")
    monkeypatch.setenv("JUPYTER_GATEWAY_LAUNCH_TIMEOUT_PAD", "1.1")
    monkeypatch.setenv("JUPYTER_GATEWAY_ACCEPT_COOKIES", "false")
    monkeypatch.setenv("JUPYTER_GATEWAY_ENV_WHITELIST", "FOO,BAR")
    monkeypatch.setenv("FOO", "foo")
    monkeypatch.setenv("BAR", "bar")
    monkeypatch.setenv("BAZ", "baz")
    yield
    GatewayClient.clear_instance()


async def test_gateway_env_options(init_gateway, jp_serverapp):
    assert jp_serverapp.gateway_config.gateway_enabled is True
    assert jp_serverapp.gateway_config.url == mock_gateway_url
    assert jp_serverapp.gateway_config.http_user == mock_http_user
    assert (
        jp_serverapp.gateway_config.connect_timeout == jp_serverapp.gateway_config.request_timeout
    )
    assert jp_serverapp.gateway_config.connect_timeout == 44.4
    assert jp_serverapp.gateway_config.launch_timeout_pad == 1.1
    assert jp_serverapp.gateway_config.accept_cookies is False
    assert jp_serverapp.gateway_config.allowed_envs == "FOO,BAR"

    GatewayClient.instance().init_connection_args()
    assert GatewayClient.instance().KERNEL_LAUNCH_TIMEOUT == 43


async def test_gateway_cli_options(jp_configurable_serverapp, capsys):
    argv = [
        "--gateway-url=" + mock_gateway_url,
        "--GatewayClient.http_user=" + mock_http_user,
        "--GatewayClient.connect_timeout=44.4",
        "--GatewayClient.request_timeout=96.0",
        "--GatewayClient.launch_timeout_pad=5.1",
        "--GatewayClient.env_whitelist=FOO,BAR",
    ]

    GatewayClient.clear_instance()
    app = jp_configurable_serverapp(argv=argv)

    assert app.gateway_config.gateway_enabled is True
    assert app.gateway_config.url == mock_gateway_url
    assert app.gateway_config.http_user == mock_http_user
    assert app.gateway_config.connect_timeout == 44.4
    assert app.gateway_config.request_timeout == 96.0
    assert app.gateway_config.launch_timeout_pad == 5.1
<<<<<<< HEAD
    assert app.gateway_config.gateway_token_renewer_class == GatewayStaticTokenRenewer
    gw_client = GatewayClient.instance()
    gw_client.init_connection_args()
=======
    assert app.gateway_config.allowed_envs == "FOO,BAR"
    captured = capsys.readouterr()
    assert (
        "env_whitelist is deprecated in jupyter_server 2.0, use GatewayClient.allowed_envs"
        in captured.err
    )
    GatewayClient.instance().init_static_args()
>>>>>>> 7d2154a1
    assert (
        gw_client.KERNEL_LAUNCH_TIMEOUT == 90
    )  # Ensure KLT gets set from request-timeout - launch_timeout_pad
    GatewayClient.clear_instance()


@pytest.mark.parametrize("renewer_type", ["default", "custom"])
async def test_token_renewer_config(jp_server_config, jp_configurable_serverapp, renewer_type):
    argv = ["--gateway-url=" + mock_gateway_url]
    if renewer_type == "custom":
        argv.append(
            "--GatewayClient.gateway_token_renewer_class=tests.test_gateway.CustomTestTokenRenewer"
        )

    GatewayClient.clear_instance()
    app = jp_configurable_serverapp(argv=argv)

    assert app.gateway_config.gateway_enabled is True
    assert app.gateway_config.url == mock_gateway_url
    gw_client = GatewayClient.instance()
    gw_client.init_connection_args()
    assert isinstance(gw_client.gateway_token_renewer, GatewayTokenRenewerBase)
    if renewer_type == "default":
        assert isinstance(gw_client.gateway_token_renewer, GatewayStaticTokenRenewer)
        token = gw_client.gateway_token_renewer.renew_token(
            gw_client.auth_header_key, gw_client.auth_scheme, gw_client.auth_token
        )
        assert token == gw_client.auth_token
    else:
        assert isinstance(gw_client.gateway_token_renewer, CustomTestTokenRenewer)
        token = gw_client.gateway_token_renewer.renew_token(
            gw_client.auth_header_key, gw_client.auth_scheme, gw_client.auth_token
        )
        assert token == CustomTestTokenRenewer.TEST_EXPECTED_TOKEN_VALUE


@pytest.mark.parametrize(
    "request_timeout,kernel_launch_timeout,expected_request_timeout,expected_kernel_launch_timeout",
    [(50, 10, 50, 45), (10, 50, 55, 50)],
)
async def test_gateway_request_timeout_pad_option(
    jp_configurable_serverapp,
    monkeypatch,
    request_timeout,
    kernel_launch_timeout,
    expected_request_timeout,
    expected_kernel_launch_timeout,
):
    argv = [
        f"--GatewayClient.request_timeout={request_timeout}",
        "--GatewayClient.launch_timeout_pad=5",
    ]

    GatewayClient.clear_instance()
    app = jp_configurable_serverapp(argv=argv)

    monkeypatch.setattr(GatewayClient, "KERNEL_LAUNCH_TIMEOUT", kernel_launch_timeout)
    GatewayClient.instance().init_connection_args()

    assert app.gateway_config.request_timeout == expected_request_timeout
    assert GatewayClient.instance().KERNEL_LAUNCH_TIMEOUT == expected_kernel_launch_timeout

    GatewayClient.clear_instance()


cookie_expire_time = format_datetime(datetime.now() + timedelta(seconds=180))


@pytest.mark.parametrize(
    "accept_cookies,expire_arg,expire_param,existing_cookies,cookie_exists",
    [
        (False, None, None, "EXISTING=1", False),
        (True, None, None, "EXISTING=1", True),
        (True, "Expires", cookie_expire_time, None, True),
        (True, "Max-Age", "-360", "EXISTING=1", False),
    ],
)
async def test_gateway_request_with_expiring_cookies(
    jp_configurable_serverapp,
    accept_cookies,
    expire_arg,
    expire_param,
    existing_cookies,
    cookie_exists,
):
    argv = [f"--GatewayClient.accept_cookies={accept_cookies}"]

    GatewayClient.clear_instance()
    jp_configurable_serverapp(argv=argv)

    cookie: SimpleCookie = SimpleCookie()
    cookie.load("SERVERID=1234567; Path=/")
    if expire_arg:
        cookie["SERVERID"][expire_arg] = expire_param

    GatewayClient.instance().update_cookies(cookie)

    args = {}
    if existing_cookies:
        args["headers"] = {"Cookie": existing_cookies}
    connection_args = GatewayClient.instance().load_connection_args(**args)

    if not cookie_exists:
        assert "SERVERID" not in (connection_args["headers"].get("Cookie") or "")
    else:
        assert "SERVERID" in connection_args["headers"].get("Cookie")
    if existing_cookies:
        assert "EXISTING" in connection_args["headers"].get("Cookie")

    GatewayClient.clear_instance()


async def test_gateway_class_mappings(init_gateway, jp_serverapp):
    # Ensure appropriate class mappings are in place.
    assert jp_serverapp.kernel_manager_class.__name__ == "GatewayMappingKernelManager"
    assert jp_serverapp.session_manager_class.__name__ == "GatewaySessionManager"
    assert jp_serverapp.kernel_spec_manager_class.__name__ == "GatewayKernelSpecManager"


async def test_gateway_get_kernelspecs(init_gateway, jp_fetch):
    # Validate that kernelspecs come from gateway.
    with mocked_gateway:
        r = await jp_fetch("api", "kernelspecs", method="GET")
        assert r.code == 200
        content = json.loads(r.body.decode("utf-8"))
        kspecs = content.get("kernelspecs")
        assert len(kspecs) == 2
        assert kspecs.get("kspec_bar").get("name") == "kspec_bar"


async def test_gateway_get_named_kernelspec(init_gateway, jp_fetch):
    # Validate that a specific kernelspec can be retrieved from gateway (and an invalid spec can't)
    with mocked_gateway:
        r = await jp_fetch("api", "kernelspecs", "kspec_foo", method="GET")
        assert r.code == 200
        kspec_foo = json.loads(r.body.decode("utf-8"))
        assert kspec_foo.get("name") == "kspec_foo"

        with pytest.raises(tornado.httpclient.HTTPClientError) as e:
            await jp_fetch("api", "kernelspecs", "no_such_spec", method="GET")
        assert expected_http_error(e, 404)


async def test_gateway_session_lifecycle(init_gateway, jp_root_dir, jp_fetch):
    # Validate session lifecycle functions; create and delete.

    # create
    session_id, kernel_id = await create_session(jp_root_dir, jp_fetch, "kspec_foo")

    # ensure kernel still considered running
    assert await is_kernel_running(jp_fetch, kernel_id) is True

    # interrupt
    await interrupt_kernel(jp_fetch, kernel_id)

    # ensure kernel still considered running
    assert await is_kernel_running(jp_fetch, kernel_id) is True

    # restart
    await restart_kernel(jp_fetch, kernel_id)

    # ensure kernel still considered running
    assert await is_kernel_running(jp_fetch, kernel_id) is True

    # delete
    await delete_session(jp_fetch, session_id)
    assert await is_kernel_running(jp_fetch, kernel_id) is False


async def test_gateway_kernel_lifecycle(init_gateway, jp_fetch):
    # Validate kernel lifecycle functions; create, interrupt, restart and delete.

    # create
    kernel_id = await create_kernel(jp_fetch, "kspec_bar")

    # ensure kernel still considered running
    assert await is_kernel_running(jp_fetch, kernel_id) is True

    # interrupt
    await interrupt_kernel(jp_fetch, kernel_id)

    # ensure kernel still considered running
    assert await is_kernel_running(jp_fetch, kernel_id) is True

    # restart
    await restart_kernel(jp_fetch, kernel_id)

    # ensure kernel still considered running
    assert await is_kernel_running(jp_fetch, kernel_id) is True

    # delete
    await delete_kernel(jp_fetch, kernel_id)
    assert await is_kernel_running(jp_fetch, kernel_id) is False


@pytest.mark.parametrize("missing_kernel", [True, False])
async def test_gateway_shutdown(init_gateway, jp_serverapp, jp_fetch, missing_kernel):
    # Validate server shutdown when multiple gateway kernels are present or
    # we've lost track of at least one (missing) kernel

    # create two kernels
    k1 = await create_kernel(jp_fetch, "kspec_bar")
    k2 = await create_kernel(jp_fetch, "kspec_bar")

    # ensure they're considered running
    assert await is_kernel_running(jp_fetch, k1) is True
    assert await is_kernel_running(jp_fetch, k2) is True

    if missing_kernel:
        running_kernels.pop(k1)  # "terminate" kernel w/o our knowledge

    with mocked_gateway:
        await jp_serverapp.kernel_manager.shutdown_all()

    assert await is_kernel_running(jp_fetch, k1) is False
    assert await is_kernel_running(jp_fetch, k2) is False


@patch("websocket.create_connection", mock_websocket_create_connection(recv_side_effect=Exception))
async def test_kernel_client_response_router_notifies_channel_queue_when_finished(
    init_gateway, jp_serverapp, jp_fetch
):
    # create
    kernel_id = await create_kernel(jp_fetch, "kspec_bar")

    # get kernel manager
    km: GatewayKernelManager = jp_serverapp.kernel_manager.get_kernel(kernel_id)

    # create kernel client
    kc = km.client()

    await ensure_async(kc.start_channels())

    with pytest.raises(RuntimeError):
        await kc.iopub_channel.get_msg(timeout=10)

    all_channels = [
        kc.shell_channel,
        kc.iopub_channel,
        kc.stdin_channel,
        kc.hb_channel,
        kc.control_channel,
    ]
    assert all(channel.response_router_finished if True else False for channel in all_channels)

    await ensure_async(kc.stop_channels())

    # delete
    await delete_kernel(jp_fetch, kernel_id)


async def test_channel_queue_get_msg_with_invalid_timeout():
    queue = ChannelQueue("iopub", MagicMock(), logging.getLogger())

    with pytest.raises(ValueError):
        await queue.get_msg(timeout=-1)


async def test_channel_queue_get_msg_raises_empty_after_timeout():
    queue = ChannelQueue("iopub", MagicMock(), logging.getLogger())

    with pytest.raises(Empty):
        await asyncio.wait_for(queue.get_msg(timeout=0.1), 2)


async def test_channel_queue_get_msg_without_timeout():
    queue = ChannelQueue("iopub", MagicMock(), logging.getLogger())

    with pytest.raises(asyncio.TimeoutError):
        await asyncio.wait_for(queue.get_msg(timeout=None), 1)


async def test_channel_queue_get_msg_with_existing_item():
    sent_message = {"msg_id": 1, "msg_type": 2}
    queue = ChannelQueue("iopub", MagicMock(), logging.getLogger())
    queue.put_nowait(sent_message)

    received_message = await asyncio.wait_for(queue.get_msg(timeout=None), 1)

    assert received_message == sent_message


async def test_channel_queue_get_msg_when_response_router_had_finished():
    queue = ChannelQueue("iopub", MagicMock(), logging.getLogger())
    queue.response_router_finished = True

    with pytest.raises(RuntimeError):
        await queue.get_msg()


#
# Test methods below...
#
async def create_session(root_dir, jp_fetch, kernel_name):
    """Creates a session for a kernel.  The session is created against the server
    which then uses the gateway for kernel management.
    """
    with mocked_gateway:
        nb_path = root_dir / "testgw.ipynb"
        body = json.dumps(
            {"path": str(nb_path), "type": "notebook", "kernel": {"name": kernel_name}}
        )

        # add a KERNEL_ value to the current env and we'll ensure that that value exists in the mocked method
        os.environ["KERNEL_KSPEC_NAME"] = kernel_name

        # Create the kernel... (also tests get_kernel)
        r = await jp_fetch("api", "sessions", method="POST", body=body)
        assert r.code == 201
        model = json.loads(r.body.decode("utf-8"))
        assert model.get("path") == str(nb_path)
        kernel_id = model.get("kernel").get("id")
        # ensure its in the running_kernels and name matches.
        running_kernel = running_kernels.get(kernel_id)
        assert running_kernel is not None
        assert kernel_id == running_kernel.get("id")
        assert model.get("kernel").get("name") == running_kernel.get("name")
        session_id = model.get("id")

        # restore env
        os.environ.pop("KERNEL_KSPEC_NAME")
        return session_id, kernel_id


async def delete_session(jp_fetch, session_id):
    """Deletes a session corresponding to the given session id."""
    with mocked_gateway:
        # Delete the session (and kernel)
        r = await jp_fetch("api", "sessions", session_id, method="DELETE")
        assert r.code == 204
        assert r.reason == "No Content"


async def is_kernel_running(jp_fetch, kernel_id):
    """Issues request to get the set of running kernels"""
    with mocked_gateway:
        # Get list of running kernels
        r = await jp_fetch("api", "kernels", method="GET")
        assert r.code == 200
        kernels = json.loads(r.body.decode("utf-8"))
        assert len(kernels) == len(running_kernels)
        for model in kernels:
            if model.get("id") == kernel_id:
                return True
        return False


async def create_kernel(jp_fetch, kernel_name):
    """Issues request to retart the given kernel"""
    with mocked_gateway:
        body = json.dumps({"name": kernel_name})

        # add a KERNEL_ value to the current env and we'll ensure that that value exists in the mocked method
        os.environ["KERNEL_KSPEC_NAME"] = kernel_name

        r = await jp_fetch("api", "kernels", method="POST", body=body)
        assert r.code == 201
        model = json.loads(r.body.decode("utf-8"))
        kernel_id = model.get("id")
        # ensure its in the running_kernels and name matches.
        running_kernel = running_kernels.get(kernel_id)
        assert running_kernel is not None
        assert kernel_id == running_kernel.get("id")
        assert model.get("name") == kernel_name

        # restore env
        os.environ.pop("KERNEL_KSPEC_NAME")
        return kernel_id


async def interrupt_kernel(jp_fetch, kernel_id):
    """Issues request to interrupt the given kernel"""
    with mocked_gateway:
        r = await jp_fetch(
            "api",
            "kernels",
            kernel_id,
            "interrupt",
            method="POST",
            allow_nonstandard_methods=True,
        )
        assert r.code == 204
        assert r.reason == "No Content"


async def restart_kernel(jp_fetch, kernel_id):
    """Issues request to retart the given kernel"""
    with mocked_gateway:
        r = await jp_fetch(
            "api",
            "kernels",
            kernel_id,
            "restart",
            method="POST",
            allow_nonstandard_methods=True,
        )
        assert r.code == 200
        model = json.loads(r.body.decode("utf-8"))
        restarted_kernel_id = model.get("id")
        # ensure its in the running_kernels and name matches.
        running_kernel = running_kernels.get(restarted_kernel_id)
        assert running_kernel is not None
        assert restarted_kernel_id == running_kernel.get("id")
        assert model.get("name") == running_kernel.get("name")


async def delete_kernel(jp_fetch, kernel_id):
    """Deletes kernel corresponding to the given kernel id."""
    with mocked_gateway:
        # Delete the session (and kernel)
        r = await jp_fetch("api", "kernels", kernel_id, method="DELETE")
        assert r.code == 204
        assert r.reason == "No Content"<|MERGE_RESOLUTION|>--- conflicted
+++ resolved
@@ -265,19 +265,15 @@
     assert app.gateway_config.connect_timeout == 44.4
     assert app.gateway_config.request_timeout == 96.0
     assert app.gateway_config.launch_timeout_pad == 5.1
-<<<<<<< HEAD
     assert app.gateway_config.gateway_token_renewer_class == GatewayStaticTokenRenewer
-    gw_client = GatewayClient.instance()
-    gw_client.init_connection_args()
-=======
     assert app.gateway_config.allowed_envs == "FOO,BAR"
     captured = capsys.readouterr()
     assert (
         "env_whitelist is deprecated in jupyter_server 2.0, use GatewayClient.allowed_envs"
         in captured.err
     )
-    GatewayClient.instance().init_static_args()
->>>>>>> 7d2154a1
+    gw_client = GatewayClient.instance()
+    gw_client.init_connection_args()
     assert (
         gw_client.KERNEL_LAUNCH_TIMEOUT == 90
     )  # Ensure KLT gets set from request-timeout - launch_timeout_pad
