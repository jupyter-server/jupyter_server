from __future__ import annotations

import os

from jupyter_events import EventLogger
from jupyter_events.schema_registry import SchemaRegistryException
from tornado import web
from traitlets import Bool, List, Unicode

from jupyter_server.base.handlers import JupyterHandler
from jupyter_server.extension.application import ExtensionApp, ExtensionAppJinjaMixin
from jupyter_server.extension.handler import ExtensionHandlerJinjaMixin, ExtensionHandlerMixin

STATIC_PATH = os.path.join(os.path.dirname(__file__), "static")

EVENT_SCHEMA = """\
$id: https://events.jupyter.org/mockapp/v1/test
version: '1'
properties:
  msg:
    type: string
required:
- msg
"""


# Function that makes these extensions discoverable
# by the test functions.
def _jupyter_server_extension_points():
    return [{"module": __name__, "app": MockExtensionApp}]


class MockExtensionHandler(ExtensionHandlerMixin, JupyterHandler):
    def get(self):
        self.event_logger.emit(
            schema_id="https://events.jupyter.org/mockapp/v1/test", data={"msg": "Hello, world!"}
        )
        self.finish(self.config.mock_trait)


class MockExtensionTemplateHandler(
    ExtensionHandlerJinjaMixin, ExtensionHandlerMixin, JupyterHandler
):
    def get(self):
        self.write(self.render_template("index.html"))


class MockExtensionErrorHandler(ExtensionHandlerMixin, JupyterHandler):
    def get(self):
        raise web.HTTPError(418)


class MockExtensionApp(ExtensionAppJinjaMixin, ExtensionApp):
    name = "mockextension"
    template_paths: List[str] = List().tag(config=True)  # type:ignore[assignment]
    static_paths = [STATIC_PATH]  # type:ignore[assignment]
    mock_trait = Unicode("mock trait", config=True)
    loaded = False
<<<<<<< HEAD
    default_url = "/mockextension"
=======
    started = Bool(False)

    serverapp_config = {
        "jpserver_extensions": {
            "tests.extension.mockextensions.mock1": True,
            "tests.extension.mockextensions.app.mockextension_notemplate": True,
        }
    }
>>>>>>> 8f99062f

    async def _start_jupyter_server_extension(self, serverapp):
        self.started = True

    @staticmethod
    def get_extension_package():
        return "tests.extension.mockextensions"

    def initialize_settings(self):
        # Only add this event if it hasn't already been added.
        # Log the error if it fails, but don't crash the app.
        try:
            elogger: EventLogger = self.serverapp.event_logger  # type:ignore[union-attr, assignment]
            elogger.register_event_schema(EVENT_SCHEMA)
        except SchemaRegistryException as err:
            self.log.error(err)

    def initialize_handlers(self):
        self.handlers.append(("/mock", MockExtensionHandler))
        self.handlers.append(("/mock_template", MockExtensionTemplateHandler))
        self.handlers.append(("/mock_error_template", MockExtensionErrorHandler))
        self.loaded = True


class MockExtensionNoTemplateApp(ExtensionApp):
    name = "mockextension_notemplate"
    loaded = False

    @staticmethod
    def get_extension_package():
        return "tests.extension.mockextensions"

    def initialize_handlers(self):
        self.handlers.append(("/mock_error_notemplate", MockExtensionErrorHandler))
        self.loaded = True

    async def _start_jupyter_server_extension(self, serverapp):
        self.started = True


if __name__ == "__main__":
    MockExtensionApp.launch_instance()<|MERGE_RESOLUTION|>--- conflicted
+++ resolved
@@ -56,18 +56,14 @@
     static_paths = [STATIC_PATH]  # type:ignore[assignment]
     mock_trait = Unicode("mock trait", config=True)
     loaded = False
-<<<<<<< HEAD
     default_url = "/mockextension"
-=======
     started = Bool(False)
-
     serverapp_config = {
         "jpserver_extensions": {
             "tests.extension.mockextensions.mock1": True,
             "tests.extension.mockextensions.app.mockextension_notemplate": True,
         }
     }
->>>>>>> 8f99062f
 
     async def _start_jupyter_server_extension(self, serverapp):
         self.started = True
