--- conflicted
+++ resolved
@@ -160,11 +160,7 @@
     if isinstance(result, str):
         found = filefind(filename, [str(a), str(b)])
         found_relative = Path(found).relative_to(tmp_path)
-<<<<<<< HEAD
-        assert str(found_relative) == result.replace("/", os.sep)
-=======
         assert str(found_relative).replace(os.sep, "/") == result
->>>>>>> 09406710
     else:
         with pytest.raises(result):
             filefind(filename, [str(a), str(b)])