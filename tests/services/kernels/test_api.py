--- conflicted
+++ resolved
@@ -248,9 +248,6 @@
 
 
 async def test_config2(serverapp):
-<<<<<<< HEAD
-    assert serverapp.kernel_manager.allowed_message_types == []
-=======
     assert serverapp.kernel_manager.allowed_message_types == []
 
 
@@ -271,5 +268,4 @@
 async def test_async_kernel_manager_not_available_py35(configurable_serverapp):
     argv = ['--ServerApp.kernel_manager_class=jupyter_server.services.kernels.kernelmanager.AsyncMappingKernelManager']
     with pytest.raises(ValueError):
-        app = configurable_serverapp(argv=argv)
->>>>>>> e74475f5
+        app = configurable_serverapp(argv=argv)