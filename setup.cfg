--- conflicted
+++ resolved
@@ -42,14 +42,10 @@
     terminado>=0.8.3
     prometheus_client
     pywin32>=1.0 ; sys_platform == 'win32'
-<<<<<<< HEAD
-    anyio>=2.0.2,<3
+    anyio>=2.0.2,<3 ; python_version < '3.7'
+    anyio>=3.0.1,<4 ; python_version >= '3.7'
     importlib-resources ; python_version < '3.9'
     jupyter_telemetry@git+https://github.com/jupyter/telemetry.git@6f1933ca88349fbcfb02dbbe35028ffa930cf836
-=======
-    anyio>=2.0.2,<3 ; python_version < '3.7'
-    anyio>=3.0.1,<4 ; python_version >= '3.7'
->>>>>>> 678878f4
 
 [options.extras_require]
 test = coverage; pytest; pytest-cov; pytest-mock; requests; pytest-tornasync; pytest-console-scripts; ipykernel
