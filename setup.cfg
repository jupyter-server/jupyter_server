--- conflicted
+++ resolved
@@ -42,12 +42,8 @@
     terminado>=0.8.3
     prometheus_client
     pywin32>=1.0 ; sys_platform == 'win32'
-<<<<<<< HEAD
-    anyio>=2.0.2
+    anyio>=2.0.2,<3
     websocket-client
-=======
-    anyio>=2.0.2,<3
->>>>>>> 68a64ea1
 
 [options.extras_require]
 test = coverage; pytest; pytest-cov; pytest-mock; requests; pytest-tornasync; pytest-console-scripts; ipykernel
