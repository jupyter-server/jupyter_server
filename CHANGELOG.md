--- conflicted
+++ resolved
@@ -7,10 +7,9 @@
 
 ## [Unreleased]
 
-<<<<<<< HEAD
 ### Added
 - Adopt Jupyter Kernel Management and Jupyter Protocol for kernel management framework per [JEP #45](https://github.com/jupyter/enhancement-proposals/pull/45) ([#112](https://github.com/jupyter/jupyter_server/pull/112)).
-=======
+
 ## [0.3] - 2020-4-22
 
 ### Added
@@ -28,7 +27,6 @@
 
 - ([#194](https://github.com/jupyter/jupyter_server/pull/194)) The bundlerextension entry point was removed.
 
->>>>>>> 51b02876
 
 ## [0.2.1] - 2020-1-10
 
