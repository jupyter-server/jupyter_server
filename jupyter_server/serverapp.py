--- conflicted
+++ resolved
@@ -46,12 +46,6 @@
 # the minimum viable tornado version: needs to be kept in sync with setup.py
 MIN_TORNADO = (6, 1, 0)
 
-<<<<<<< HEAD
-=======
-# the minimum viable tornado version: needs to be kept in sync with setup.py
-MIN_TORNADO = (6, 1, 0)
-
->>>>>>> 00a6e259
 try:
     import tornado
     assert tornado.version_info >= MIN_TORNADO
