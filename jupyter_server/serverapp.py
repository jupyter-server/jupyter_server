--- conflicted
+++ resolved
@@ -298,12 +298,8 @@
             allow_password_change=jupyter_app.allow_password_change,
             server_root_dir=root_dir,
             jinja2_env=env,
-<<<<<<< HEAD
-            terminals_available=False,  # Set later if terminals are available
+            terminals_available=terminado_available and jupyter_app.terminals_enabled,
             eventlog=jupyter_app.eventlog,
-=======
-            terminals_available=terminado_available and jupyter_app.terminals_enabled,
->>>>>>> a0f98a0f
             serverapp=jupyter_app
         )
 
