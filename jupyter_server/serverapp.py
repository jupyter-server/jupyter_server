--- conflicted
+++ resolved
@@ -614,15 +614,8 @@
             raise ValueError(
                 'Unable to change password without parent app')
         set_password(config_file=self.config_file)
-<<<<<<< HEAD
-        self.parent._write_cookie_secret_file(
-            self.parent.cookie_secret)
-        self.log.info(_i18n("Touched cookie secret file to update"
-                            " server secret time"))
-=======
         self.parent._write_cookie_secret_file(self.parent.cookie_secret)
-        self.log.info(_i18n("Touched cookie secret file to update" " server secert time"))
->>>>>>> 741f2fcb
+        self.log.info(_i18n("Touched cookie secret file to update server secret time"))
         self.log.info("Wrote hashed password to %s" % self.config_file)
 
 
@@ -1203,12 +1196,7 @@
                 self.cookie_secret_file,
                 e,
             )
-<<<<<<< HEAD
-        self._cookie_secret_creation_time = os.stat(
-            self.cookie_secret_file).st_mtime
-=======
-        self._cookie_secret_creation_time = os.stat(self.cookie_secret_file)
->>>>>>> 741f2fcb
+        self._cookie_secret_creation_time = os.stat(self.cookie_secret_file).st_mtime
 
     _token_set = False
 
