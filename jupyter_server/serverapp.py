# coding: utf-8
"""A tornado based Jupyter server."""

# Copyright (c) Jupyter Development Team.
# Distributed under the terms of the Modified BSD License.

from __future__ import absolute_import, print_function

import jupyter_server
import binascii
import datetime
import errno
import gettext
import hashlib
import hmac
import io
import ipaddress
import json
import logging
import mimetypes
import os
import random
import re
import select
import signal
import socket
import sys
import tempfile
import threading
import time
import warnings
import webbrowser
import urllib
<<<<<<< HEAD
from ruamel.yaml import YAML
from glob import glob
=======
import inspect
import pathlib
>>>>>>> 36218db5

from base64 import encodebytes
try:
    import resource
except ImportError:
    # Windows
    resource = None

from jinja2 import Environment, FileSystemLoader

from jupyter_core.paths import secure_write
from jupyter_server.transutils import trans, _i18n
from jupyter_server.utils import run_sync

# the minimum viable tornado version: needs to be kept in sync with setup.py
MIN_TORNADO = (6, 1, 0)

try:
    import tornado
    assert tornado.version_info >= MIN_TORNADO
except (ImportError, AttributeError, AssertionError) as e:  # pragma: no cover
    raise ImportError(
        _i18n("The Jupyter Server requires tornado >=%s.%s.%s") % MIN_TORNADO
    ) from e

from tornado import httpserver
from tornado import ioloop
from tornado import web
from tornado.httputil import url_concat
from tornado.log import LogFormatter, app_log, access_log, gen_log

from jupyter_server import (
    DEFAULT_STATIC_FILES_PATH,
    DEFAULT_TEMPLATE_PATH_LIST,
    __version__,
)

from .base.handlers import MainHandler, RedirectWithParams, Template404
from .log import log_request
from .services.kernels.kernelmanager import MappingKernelManager, AsyncMappingKernelManager
from .services.config import ConfigManager
from .services.contents.manager import AsyncContentsManager, ContentsManager
from .services.contents.filemanager import AsyncFileContentsManager, FileContentsManager
from .services.contents.largefilemanager import LargeFileManager
from .services.sessions.sessionmanager import SessionManager
from .gateway.managers import GatewayKernelManager, GatewayKernelSpecManager, GatewaySessionManager, GatewayClient

from .auth.login import LoginHandler
from .auth.logout import LogoutHandler
from .base.handlers import FileFindHandler

from traitlets.config import Config
from traitlets.config.application import catch_config_error, boolean_flag
from jupyter_core.application import (
    JupyterApp, base_flags, base_aliases,
)
from jupyter_core.paths import jupyter_config_path
from jupyter_client import KernelManager
from jupyter_client.kernelspec import KernelSpecManager, NoSuchKernel, NATIVE_KERNEL_NAME
from jupyter_client.session import Session
from nbformat.sign import NotebookNotary
from traitlets import (
    Any, Dict, Unicode, Integer, List, Bool, Bytes, Instance,
    TraitError, Type, Float, observe, default, validate
)
from ipython_genutils import py3compat
from jupyter_core.paths import jupyter_runtime_dir, jupyter_path
from jupyter_telemetry.eventlog import EventLog

from jupyter_server._sysinfo import get_sys_info

from ._tz import utcnow, utcfromtimestamp
from .utils import (
    url_path_join,
    check_pid,
    url_escape,
    urljoin,
<<<<<<< HEAD
    pathname2url,
    get_schema_files
=======
    pathname2url
>>>>>>> 36218db5
)

from jupyter_server.extension.serverextension import ServerExtensionApp
from jupyter_server.extension.manager import ExtensionManager
from jupyter_server.extension.config import ExtensionConfigManager
from jupyter_server.traittypes import TypeFromClasses

#-----------------------------------------------------------------------------
# Module globals
#-----------------------------------------------------------------------------

_examples = """
jupyter server                       # start the server
jupyter server  --certfile=mycert.pem # use SSL/TLS certificate
jupyter server password              # enter a password to protect the server
"""

JUPYTER_SERVICE_HANDLERS = dict(
    auth=None,
    api=['jupyter_server.services.api.handlers'],
    config=['jupyter_server.services.config.handlers'],
    contents=['jupyter_server.services.contents.handlers'],
    files=['jupyter_server.files.handlers'],
    kernels=['jupyter_server.services.kernels.handlers'],
    kernelspecs=[
        'jupyter_server.kernelspecs.handlers',
        'jupyter_server.services.kernelspecs.handlers'],
    nbconvert=[
        'jupyter_server.nbconvert.handlers',
        'jupyter_server.services.nbconvert.handlers'],
    security=['jupyter_server.services.security.handlers'],
    sessions=['jupyter_server.services.sessions.handlers'],
    shutdown=['jupyter_server.services.shutdown'],
    view=['jupyter_server.view.handlers']
)

#-----------------------------------------------------------------------------
# Helper functions
#-----------------------------------------------------------------------------

def random_ports(port, n):
    """Generate a list of n random ports near the given port.

    The first 5 ports will be sequential, and the remaining n-5 will be
    randomly selected in the range [port-2*n, port+2*n].
    """
    for i in range(min(5, n)):
        yield port + i
    for i in range(n-5):
        yield max(1, port + random.randint(-2*n, 2*n))

def load_handlers(name):
    """Load the (URL pattern, handler) tuples for each component."""
    mod = __import__(name, fromlist=['default_handlers'])
    return mod.default_handlers

#-----------------------------------------------------------------------------
# The Tornado web application
#-----------------------------------------------------------------------------

class ServerWebApplication(web.Application):

    def __init__(self, jupyter_app, default_services, kernel_manager, contents_manager,
                 session_manager, kernel_spec_manager,
                 config_manager, extra_services, log,
                 base_url, default_url, settings_overrides, jinja_env_options):

        settings = self.init_settings(
            jupyter_app, kernel_manager, contents_manager,
            session_manager, kernel_spec_manager, config_manager,
            extra_services, log, base_url,
            default_url, settings_overrides, jinja_env_options)
        handlers = self.init_handlers(default_services, settings)

        super(ServerWebApplication, self).__init__(handlers, **settings)

    def init_settings(self, jupyter_app, kernel_manager, contents_manager,
                      session_manager, kernel_spec_manager,
                      config_manager, extra_services,
                      log, base_url, default_url, settings_overrides,
                      jinja_env_options=None):

        _template_path = settings_overrides.get(
            "template_path",
            jupyter_app.template_file_path,
        )
        if isinstance(_template_path, py3compat.string_types):
            _template_path = (_template_path,)
        template_path = [os.path.expanduser(path) for path in _template_path]

        jenv_opt = {"autoescape": True}
        jenv_opt.update(jinja_env_options if jinja_env_options else {})

        env = Environment(loader=FileSystemLoader(template_path), extensions=['jinja2.ext.i18n'], **jenv_opt)
        sys_info = get_sys_info()

        # If the user is running the server in a git directory, make the assumption
        # that this is a dev install and suggest to the developer `npm run build:watch`.
        base_dir = os.path.realpath(os.path.join(__file__, '..', '..'))
        dev_mode = os.path.exists(os.path.join(base_dir, '.git'))

        nbui = gettext.translation('nbui', localedir=os.path.join(base_dir, 'jupyter_server/i18n'), fallback=True)
        env.install_gettext_translations(nbui, newstyle=False)

        if sys_info['commit_source'] == 'repository':
            # don't cache (rely on 304) when working from master
            version_hash = ''
        else:
            # reset the cache on server restart
            version_hash = datetime.datetime.now().strftime("%Y%m%d%H%M%S")

        now = utcnow()

        root_dir = contents_manager.root_dir
        home = py3compat.str_to_unicode(os.path.expanduser('~'), encoding=sys.getfilesystemencoding())
        if root_dir.startswith(home + os.path.sep):
            # collapse $HOME to ~
            root_dir = '~' + root_dir[len(home):]

        settings = dict(
            # basics
            log_function=log_request,
            base_url=base_url,
            default_url=default_url,
            template_path=template_path,
            static_path=jupyter_app.static_file_path,
            static_custom_path=jupyter_app.static_custom_path,
            static_handler_class = FileFindHandler,
            static_url_prefix = url_path_join(base_url, '/static/'),
            static_handler_args = {
                # don't cache custom.js
                'no_cache_paths': [url_path_join(base_url, 'static', 'custom')],
            },
            version_hash=version_hash,

            # rate limits
            iopub_msg_rate_limit=jupyter_app.iopub_msg_rate_limit,
            iopub_data_rate_limit=jupyter_app.iopub_data_rate_limit,
            rate_limit_window=jupyter_app.rate_limit_window,

            # authentication
            cookie_secret=jupyter_app.cookie_secret,
            login_url=url_path_join(base_url, '/login'),
            login_handler_class=jupyter_app.login_handler_class,
            logout_handler_class=jupyter_app.logout_handler_class,
            password=jupyter_app.password,
            xsrf_cookies=True,
            disable_check_xsrf=jupyter_app.disable_check_xsrf,
            allow_remote_access=jupyter_app.allow_remote_access,
            local_hostnames=jupyter_app.local_hostnames,
            authenticate_prometheus=jupyter_app.authenticate_prometheus,

            # managers
            kernel_manager=kernel_manager,
            contents_manager=contents_manager,
            session_manager=session_manager,
            kernel_spec_manager=kernel_spec_manager,
            config_manager=config_manager,

            # handlers
            extra_services=extra_services,

            # Jupyter stuff
            started=now,
            # place for extensions to register activity
            # so that they can prevent idle-shutdown
            last_activity_times={},
            jinja_template_vars=jupyter_app.jinja_template_vars,
            websocket_url=jupyter_app.websocket_url,
            shutdown_button=jupyter_app.quit_button,
            config=jupyter_app.config,
            config_dir=jupyter_app.config_dir,
            allow_password_change=jupyter_app.allow_password_change,
            server_root_dir=root_dir,
            jinja2_env=env,
            terminals_available=False,  # Set later if terminals are available
            eventlog=jupyter_app.eventlog,
            serverapp=jupyter_app
        )

        # allow custom overrides for the tornado web app.
        settings.update(settings_overrides)
        return settings

    def init_handlers(self, default_services, settings):
        """Load the (URL pattern, handler) tuples for each component."""
        # Order matters. The first handler to match the URL will handle the request.
        handlers = []
        # load extra services specified by users before default handlers
        for service in settings['extra_services']:
            handlers.extend(load_handlers(service))

        # Add auth services.
        if 'auth' in default_services:
            handlers.extend([(r"/login", settings['login_handler_class'])])
            handlers.extend([(r"/logout", settings['logout_handler_class'])])

        # Load default services. Raise exception if service not
        # found in JUPYTER_SERVICE_HANLDERS.
        for service in default_services:
            if service in JUPYTER_SERVICE_HANDLERS:
                locations = JUPYTER_SERVICE_HANDLERS[service]
                if locations is not None:
                    for loc in locations:
                        handlers.extend(load_handlers(loc))
            else:
                raise Exception("{} is not recognized as a jupyter_server "
                                "service. If this is a custom service, "
                                "try adding it to the "
                                "`extra_services` list.".format(service))

        # Add extra handlers from contents manager.
        handlers.extend(settings['contents_manager'].get_extra_handlers())

        # If gateway mode is enabled, replace appropriate handlers to perform redirection
        if GatewayClient.instance().gateway_enabled:
            # for each handler required for gateway, locate its pattern
            # in the current list and replace that entry...
            gateway_handlers = load_handlers('jupyter_server.gateway.handlers')
            for i, gwh in enumerate(gateway_handlers):
                for j, h in enumerate(handlers):
                    if gwh[0] == h[0]:
                        handlers[j] = (gwh[0], gwh[1])
                        break

        # register base handlers last
        handlers.extend(load_handlers('jupyter_server.base.handlers'))

        if settings['default_url'] != settings['base_url']:
            # set the URL that will be redirected from `/`
            handlers.append(
                (r'/?', RedirectWithParams, {
                    'url' : settings['default_url'],
                    'permanent': False, # want 302, not 301
                })
            )
        else:
            handlers.append(
                (r"/", MainHandler))

        # prepend base_url onto the patterns that we match
        new_handlers = []
        for handler in handlers:
            pattern = url_path_join(settings['base_url'], handler[0])
            new_handler = tuple([pattern] + list(handler[1:]))
            new_handlers.append(new_handler)
        # add 404 on the end, which will catch everything that falls through
        new_handlers.append((r'(.*)', Template404))
        return new_handlers

    def last_activity(self):
        """Get a UTC timestamp for when the server last did something.

        Includes: API activity, kernel activity, kernel shutdown, and terminal
        activity.
        """
        sources = [
            self.settings['started'],
            self.settings['kernel_manager'].last_kernel_activity,
        ]
        try:
            sources.append(self.settings['api_last_activity'])
        except KeyError:
            pass
        try:
            sources.append(self.settings['terminal_last_activity'])
        except KeyError:
            pass
        sources.extend(self.settings['last_activity_times'].values())
        return max(sources)


class JupyterPasswordApp(JupyterApp):
    """Set a password for the Jupyter server.

    Setting a password secures the Jupyter server
    and removes the need for token-based authentication.
    """

    description = __doc__

    def _config_file_default(self):
        return os.path.join(self.config_dir, 'jupyter_server_config.json')

    def start(self):
        from .auth.security import set_password
        set_password(config_file=self.config_file)
        self.log.info("Wrote hashed password to %s" % self.config_file)


def shutdown_server(server_info, timeout=5, log=None):
    """Shutdown a notebook server in a separate process.

    *server_info* should be a dictionary as produced by list_running_servers().

    Will first try to request shutdown using /api/shutdown .
    On Unix, if the server is still running after *timeout* seconds, it will
    send SIGTERM. After another timeout, it escalates to SIGKILL.

    Returns True if the server was stopped by any means, False if stopping it
    failed (on Windows).
    """
    from tornado.httpclient import HTTPClient, HTTPRequest
    url = server_info['url']
    pid = server_info['pid']
    req = HTTPRequest(url + 'api/shutdown', method='POST', body=b'', headers={
        'Authorization': 'token ' + server_info['token']
    })
    if log: log.debug("POST request to %sapi/shutdown", url)
    HTTPClient().fetch(req)

    # Poll to see if it shut down.
    for _ in range(timeout*10):
        if not check_pid(pid):
            if log: log.debug("Server PID %s is gone", pid)
            return True
        time.sleep(0.1)

    if sys.platform.startswith('win'):
        return False

    if log: log.debug("SIGTERM to PID %s", pid)
    os.kill(pid, signal.SIGTERM)

    # Poll to see if it shut down.
    for _ in range(timeout * 10):
        if not check_pid(pid):
            if log: log.debug("Server PID %s is gone", pid)
            return True
        time.sleep(0.1)

    if log: log.debug("SIGKILL to PID %s", pid)
    os.kill(pid, signal.SIGKILL)
    return True  # SIGKILL cannot be caught


class JupyterServerStopApp(JupyterApp):

    version = __version__
    description = "Stop currently running Jupyter server for a given port"

    port = Integer(8888, config=True,
        help="Port of the server to be killed. Default 8888")

    def parse_command_line(self, argv=None):
        super(JupyterServerStopApp, self).parse_command_line(argv)
        if self.extra_args:
            self.port=int(self.extra_args[0])

    def shutdown_server(self, server):
        return shutdown_server(server, log=self.log)

    def start(self):
        servers = list(list_running_servers(self.runtime_dir))
        if not servers:
            self.exit("There are no running servers")
        for server in servers:
            if server['port'] == self.port:
                print("Shutting down server on port", self.port, "...")
                if not self.shutdown_server(server):
                    sys.exit("Could not stop server")
                return
        else:
            print("There is currently no server running on port {}".format(self.port), file=sys.stderr)
            print("Ports currently in use:", file=sys.stderr)
            for server in servers:
                print("  - {}".format(server['port']), file=sys.stderr)
            self.exit(1)


class JupyterServerListApp(JupyterApp):
    version = __version__
    description=_i18n("List currently running notebook servers.")

    flags = dict(
        jsonlist=({'JupyterServerListApp': {'jsonlist': True}},
              _i18n("Produce machine-readable JSON list output.")),
        json=({'JupyterServerListApp': {'json': True}},
              _i18n("Produce machine-readable JSON object on each line of output.")),
    )

    jsonlist = Bool(False, config=True,
          help=_i18n("If True, the output will be a JSON list of objects, one per "
                 "active notebook server, each with the details from the "
                 "relevant server info file."))
    json = Bool(False, config=True,
          help=_i18n("If True, each line of output will be a JSON object with the "
                  "details from the server info file. For a JSON list output, "
                  "see the JupyterServerListApp.jsonlist configuration value"))

    def start(self):
        serverinfo_list = list(list_running_servers(self.runtime_dir))
        if self.jsonlist:
            print(json.dumps(serverinfo_list, indent=2))
        elif self.json:
            for serverinfo in serverinfo_list:
                print(json.dumps(serverinfo))
        else:
            print("Currently running servers:")
            for serverinfo in serverinfo_list:
                url = serverinfo['url']
                if serverinfo.get('token'):
                    url = url + '?token=%s' % serverinfo['token']
                print(url, "::", serverinfo['root_dir'])

#-----------------------------------------------------------------------------
# Aliases and Flags
#-----------------------------------------------------------------------------

flags = dict(base_flags)

flags['allow-root'] = (
    {'ServerApp' : {'allow_root' : True}},
    _i18n("Allow the server to be run from root user.")
)
flags["no-browser"] = (
    {
        "ServerApp": {"open_browser": False},
        "ExtensionApp": {"open_browser": False}
    },
    _i18n("Prevent the opening of the default url in the browser."),
)
flags["debug"] = (
    {
        'ServerApp': {'log_level': 'DEBUG'},
        'ExtensionApp': {'log_level': 'DEBUG'}
    },
    _i18n("Set debug level for the extension and underlying server applications.")
)
flags['autoreload'] = (
    {'ServerApp': {'autoreload': True}},
    """Autoreload the webapp
    Enable reloading of the tornado webapp and all imported Python packages
    when any changes are made to any Python src files in server or
    extensions.
    """
)


# Add notebook manager flags
flags.update(boolean_flag('script', 'FileContentsManager.save_script',
               'DEPRECATED, IGNORED',
               'DEPRECATED, IGNORED'))

aliases = dict(base_aliases)

aliases.update({
    'ip': 'ServerApp.ip',
    'port': 'ServerApp.port',
    'port-retries': 'ServerApp.port_retries',
    'transport': 'KernelManager.transport',
    'keyfile': 'ServerApp.keyfile',
    'certfile': 'ServerApp.certfile',
    'client-ca': 'ServerApp.client_ca',
    'notebook-dir': 'ServerApp.root_dir',
    'browser': 'ServerApp.browser',
    'pylab': 'ServerApp.pylab',
    'gateway-url': 'GatewayClient.url',
})

#-----------------------------------------------------------------------------
# ServerApp
#-----------------------------------------------------------------------------

class ServerApp(JupyterApp):

    name = 'jupyter-server'
    version = __version__
    description = _i18n("""The Jupyter Server.

    This launches a Tornado-based Jupyter Server.""")
    examples = _examples

    flags = Dict(flags)
    aliases = Dict(aliases)

    classes = [
            KernelManager, Session, MappingKernelManager, KernelSpecManager, AsyncMappingKernelManager,
            ContentsManager, FileContentsManager, AsyncContentsManager, AsyncFileContentsManager, NotebookNotary,
            GatewayKernelManager, GatewayKernelSpecManager, GatewaySessionManager, GatewayClient
        ]

    subcommands = dict(
        list=(JupyterServerListApp, JupyterServerListApp.description.splitlines()[0]),
        stop=(JupyterServerStopApp, JupyterServerStopApp.description.splitlines()[0]),
        password=(JupyterPasswordApp, JupyterPasswordApp.description.splitlines()[0]),
        extension=(ServerExtensionApp, ServerExtensionApp.description.splitlines()[0]),
    )

    # A list of services whose handlers will be exposed.
    # Subclasses can override this list to
    # expose a subset of these handlers.
    default_services = (
        'api',
        'auth',
        'config',
        'contents',
        'files',
        'kernels',
        'kernelspecs',
        'nbconvert',
        'security',
        'sessions',
        'shutdown',
        'view'
    )

    _log_formatter_cls = LogFormatter

    @default('log_level')
    def _default_log_level(self):
        return logging.INFO

    @default('log_format')
    def _default_log_format(self):
        """override default log format to include date & time"""
        return u"%(color)s[%(levelname)1.1s %(asctime)s.%(msecs).03d %(name)s]%(end_color)s %(message)s"

    # file to be opened in the Jupyter server
    file_to_run = Unicode('',
        help="Open the named file when the application is launched."
    ).tag(config=True)

    file_url_prefix = Unicode('notebooks',
        help="The URL prefix where files are opened directly."
    ).tag(config=True)

    # Network related information
    allow_origin = Unicode('', config=True,
        help="""Set the Access-Control-Allow-Origin header

        Use '*' to allow any origin to access your server.

        Takes precedence over allow_origin_pat.
        """
    )

    allow_origin_pat = Unicode('', config=True,
        help="""Use a regular expression for the Access-Control-Allow-Origin header

        Requests from an origin matching the expression will get replies with:

            Access-Control-Allow-Origin: origin

        where `origin` is the origin of the request.

        Ignored if allow_origin is set.
        """
    )

    allow_credentials = Bool(False, config=True,
        help=_i18n("Set the Access-Control-Allow-Credentials: true header")
    )

    allow_root = Bool(False, config=True,
        help=_i18n("Whether to allow the user to run the server as root.")
    )

    autoreload = Bool(False, config=True,
        help=_i18n("Reload the webapp when changes are made to any Python src files.")
    )

    default_url = Unicode('/', config=True,
        help=_i18n("The default URL to redirect to from `/`")
    )

    ip = Unicode('localhost', config=True,
        help=_i18n("The IP address the Jupyter server will listen on.")
    )

    @default('ip')
    def _default_ip(self):
        """Return localhost if available, 127.0.0.1 otherwise.

        On some (horribly broken) systems, localhost cannot be bound.
        """
        s = socket.socket()
        try:
            s.bind(('localhost', 0))
        except socket.error as e:
            self.log.warning(_i18n("Cannot bind to localhost, using 127.0.0.1 as default ip\n%s"), e)
            return '127.0.0.1'
        else:
            s.close()
            return 'localhost'

    @validate('ip')
    def _valdate_ip(self, proposal):
        value = proposal['value']
        if value == u'*':
            value = u''
        return value

    custom_display_url = Unicode(u'', config=True,
        help=_i18n("""Override URL shown to users.

        Replace actual URL, including protocol, address, port and base URL,
        with the given value when displaying URL to the users. Do not change
        the actual connection URL. If authentication token is enabled, the
        token is added to the custom URL automatically.

        This option is intended to be used when the URL to display to the user
        cannot be determined reliably by the Jupyter server (proxified
        or containerized setups for example).""")
    )

    port = Integer(8888, config=True,
        help=_i18n("The port the Jupyter server will listen on.")
    )

    port_retries = Integer(50, config=True,
        help=_i18n("The number of additional ports to try if the specified port is not available.")
    )

    certfile = Unicode(u'', config=True,
        help=_i18n("""The full path to an SSL/TLS certificate file.""")
    )

    keyfile = Unicode(u'', config=True,
        help=_i18n("""The full path to a private key file for usage with SSL/TLS.""")
    )

    client_ca = Unicode(u'', config=True,
        help=_i18n("""The full path to a certificate authority certificate for SSL/TLS client authentication.""")
    )

    cookie_secret_file = Unicode(config=True,
        help=_i18n("""The file where the cookie secret is stored.""")
    )

    @default('cookie_secret_file')
    def _default_cookie_secret_file(self):
        return os.path.join(self.runtime_dir, 'jupyter_cookie_secret')

    cookie_secret = Bytes(b'', config=True,
        help="""The random bytes used to secure cookies.
        By default this is a new random number every time you start the server.
        Set it to a value in a config file to enable logins to persist across server sessions.

        Note: Cookie secrets should be kept private, do not share config files with
        cookie_secret stored in plaintext (you can read the value from a file).
        """
    )

    @default('cookie_secret')
    def _default_cookie_secret(self):
        if os.path.exists(self.cookie_secret_file):
            with io.open(self.cookie_secret_file, 'rb') as f:
                key = f.read()
        else:
            key = encodebytes(os.urandom(32))
            self._write_cookie_secret_file(key)
        h = hmac.new(key, digestmod=hashlib.sha256)
        h.update(self.password.encode())
        return h.digest()

    def _write_cookie_secret_file(self, secret):
        """write my secret to my secret_file"""
        self.log.info(_i18n("Writing notebook server cookie secret to %s"), self.cookie_secret_file)
        try:
            with secure_write(self.cookie_secret_file, True) as f:
                f.write(secret)
        except OSError as e:
            self.log.error(_i18n("Failed to write cookie secret to %s: %s"),
                           self.cookie_secret_file, e)

    token = Unicode('<generated>',
        help=_i18n("""Token used for authenticating first-time connections to the server.

        When no password is enabled,
        the default is to generate a new, random token.

        Setting to an empty string disables authentication altogether, which is NOT RECOMMENDED.
        """)
    ).tag(config=True)

    _token_generated = True

    @default('token')
    def _token_default(self):
        if os.getenv('JUPYTER_TOKEN'):
            self._token_generated = False
            return os.getenv('JUPYTER_TOKEN')
        if self.password:
            # no token if password is enabled
            self._token_generated = False
            return u''
        else:
            self._token_generated = True
            return binascii.hexlify(os.urandom(24)).decode('ascii')

    min_open_files_limit = Integer(config=True,
        help="""
        Gets or sets a lower bound on the open file handles process resource
        limit. This may need to be increased if you run into an
        OSError: [Errno 24] Too many open files.
        This is not applicable when running on Windows.
        """)

    @default('min_open_files_limit')
    def _default_min_open_files_limit(self):
        if resource is None:
            # Ignoring min_open_files_limit because the limit cannot be adjusted (for example, on Windows)
            return None

        soft, hard = resource.getrlimit(resource.RLIMIT_NOFILE)

        DEFAULT_SOFT = 4096
        if hard >= DEFAULT_SOFT:
            return DEFAULT_SOFT

        self.log.debug("Default value for min_open_files_limit is ignored (hard=%r, soft=%r)", hard, soft)

        return soft

    max_body_size = Integer(512 * 1024 * 1024, config=True,
        help="""
        Sets the maximum allowed size of the client request body, specified in
        the Content-Length request header field. If the size in a request
        exceeds the configured value, a malformed HTTP message is returned to
        the client.

        Note: max_body_size is applied even in streaming mode.
        """
    )

    max_buffer_size = Integer(512 * 1024 * 1024, config=True,
        help="""
        Gets or sets the maximum amount of memory, in bytes, that is allocated
        for use by the buffer manager.
        """
    )

    @observe('token')
    def _token_changed(self, change):
        self._token_generated = False

    password = Unicode(u'', config=True,
                      help="""Hashed password to use for web authentication.

                      To generate, type in a python/IPython shell:

                        from jupyter_server.auth import passwd; passwd()

                      The string should be of the form type:salt:hashed-password.
                      """
    )

    password_required = Bool(False, config=True,
                      help="""Forces users to use a password for the Jupyter server.
                      This is useful in a multi user environment, for instance when
                      everybody in the LAN can access each other's machine through ssh.

                      In such a case, serving on localhost is not secure since
                      any user can connect to the Jupyter server via ssh.

                      """
    )

    allow_password_change = Bool(True, config=True,
                    help="""Allow password to be changed at login for the Jupyter server.

                    While loggin in with a token, the Jupyter server UI will give the opportunity to
                    the user to enter a new password at the same time that will replace
                    the token login mechanism.

                    This can be set to false to prevent changing password from the UI/API.
                    """
    )


    disable_check_xsrf = Bool(False, config=True,
        help="""Disable cross-site-request-forgery protection

        Jupyter notebook 4.3.1 introduces protection from cross-site request forgeries,
        requiring API requests to either:

        - originate from pages served by this server (validated with XSRF cookie and token), or
        - authenticate with a token

        Some anonymous compute resources still desire the ability to run code,
        completely without authentication.
        These services can disable all authentication and security checks,
        with the full knowledge of what that implies.
        """
    )

    allow_remote_access = Bool(config=True,
       help="""Allow requests where the Host header doesn't point to a local server

       By default, requests get a 403 forbidden response if the 'Host' header
       shows that the browser thinks it's on a non-local domain.
       Setting this option to True disables this check.

       This protects against 'DNS rebinding' attacks, where a remote web server
       serves you a page and then changes its DNS to send later requests to a
       local IP, bypassing same-origin checks.

       Local IP addresses (such as 127.0.0.1 and ::1) are allowed as local,
       along with hostnames configured in local_hostnames.
       """)

    @default('allow_remote_access')
    def _default_allow_remote(self):
        """Disallow remote access if we're listening only on loopback addresses"""

        # if blank, self.ip was configured to "*" meaning bind to all interfaces,
        # see _valdate_ip
        if self.ip == "":
            return True

        try:
            addr = ipaddress.ip_address(self.ip)
        except ValueError:
            # Address is a hostname
            for info in socket.getaddrinfo(self.ip, self.port, 0, socket.SOCK_STREAM):
                addr = info[4][0]
                if not py3compat.PY3:
                    addr = addr.decode('ascii')

                try:
                    parsed = ipaddress.ip_address(addr.split('%')[0])
                except ValueError:
                    self.log.warning("Unrecognised IP address: %r", addr)
                    continue

                # Macs map localhost to 'fe80::1%lo0', a link local address
                # scoped to the loopback interface. For now, we'll assume that
                # any scoped link-local address is effectively local.
                if not (parsed.is_loopback
                        or (('%' in addr) and parsed.is_link_local)):
                    return True
            return False
        else:
            return not addr.is_loopback

    use_redirect_file = Bool(True, config=True,
        help="""Disable launching browser by redirect file
     For versions of notebook > 5.7.2, a security feature measure was added that
     prevented the authentication token used to launch the browser from being visible.
     This feature makes it difficult for other users on a multi-user system from
     running code in your Jupyter session as you.
     However, some environments (like Windows Subsystem for Linux (WSL) and Chromebooks),
     launching a browser using a redirect file can lead the browser failing to load.
     This is because of the difference in file structures/paths between the runtime and
     the browser.

     Disabling this setting to False will disable this behavior, allowing the browser
     to launch by using a URL and visible token (as before).
     """
    )

    local_hostnames = List(Unicode(), ['localhost'], config=True,
       help="""Hostnames to allow as local when allow_remote_access is False.

       Local IP addresses (such as 127.0.0.1 and ::1) are automatically accepted
       as local as well.
       """
    )

    open_browser = Bool(False, config=True,
                        help="""Whether to open in a browser after starting.
                        The specific browser used is platform dependent and
                        determined by the python standard library `webbrowser`
                        module, unless it is overridden using the --browser
                        (ServerApp.browser) configuration option.
                        """)

    browser = Unicode(u'', config=True,
                      help="""Specify what command to use to invoke a web
                      browser when starting the server. If not specified, the
                      default browser will be determined by the `webbrowser`
                      standard library module, which allows setting of the
                      BROWSER environment variable to override it.
                      """)

    webbrowser_open_new = Integer(2, config=True,
        help=_i18n("""Specify where to open the server on startup. This is the
        `new` argument passed to the standard library method `webbrowser.open`.
        The behaviour is not guaranteed, but depends on browser support. Valid
        values are:

         - 2 opens a new tab,
         - 1 opens a new window,
         - 0 opens in an existing window.

        See the `webbrowser.open` documentation for details.
        """))

    tornado_settings = Dict(config=True,
            help=_i18n("Supply overrides for the tornado.web.Application that the "
                 "Jupyter server uses."))

    websocket_compression_options = Any(None, config=True,
        help=_i18n("""
        Set the tornado compression options for websocket connections.

        This value will be returned from :meth:`WebSocketHandler.get_compression_options`.
        None (default) will disable compression.
        A dict (even an empty one) will enable compression.

        See the tornado docs for WebSocketHandler.get_compression_options for details.
        """)
    )
    terminado_settings = Dict(config=True,
            help=_i18n('Supply overrides for terminado. Currently only supports "shell_command".'))

    cookie_options = Dict(config=True,
        help=_i18n("Extra keyword arguments to pass to `set_secure_cookie`."
             " See tornado's set_secure_cookie docs for details.")
    )
    get_secure_cookie_kwargs = Dict(config=True,
        help=_i18n("Extra keyword arguments to pass to `get_secure_cookie`."
             " See tornado's get_secure_cookie docs for details.")
    )
    ssl_options = Dict(
            allow_none=True,
            config=True,
            help=_i18n("""Supply SSL options for the tornado HTTPServer.
            See the tornado docs for details."""))

    jinja_environment_options = Dict(config=True,
            help=_i18n("Supply extra arguments that will be passed to Jinja environment."))

    jinja_template_vars = Dict(
        config=True,
        help=_i18n("Extra variables to supply to jinja templates when rendering."),
    )

    base_url = Unicode('/', config=True,
                       help='''The base URL for the Jupyter server.

                       Leading and trailing slashes can be omitted,
                       and will automatically be added.
                       ''')

    @validate('base_url')
    def _update_base_url(self, proposal):
        value = proposal['value']
        if not value.startswith('/'):
            value = '/' + value
        if not value.endswith('/'):
            value = value + '/'
        return value

    extra_static_paths = List(Unicode(), config=True,
        help="""Extra paths to search for serving static files.

        This allows adding javascript/css to be available from the Jupyter server machine,
        or overriding individual files in the IPython"""
    )

    @property
    def static_file_path(self):
        """return extra paths + the default location"""
        return self.extra_static_paths + [DEFAULT_STATIC_FILES_PATH]

    static_custom_path = List(Unicode(),
        help=_i18n("""Path to search for custom.js, css""")
    )

    @default('static_custom_path')
    def _default_static_custom_path(self):
        return [
            os.path.join(d, 'custom') for d in (
                self.config_dir,
                DEFAULT_STATIC_FILES_PATH)
        ]

    extra_template_paths = List(Unicode(), config=True,
        help=_i18n("""Extra paths to search for serving jinja templates.

        Can be used to override templates from jupyter_server.templates.""")
    )

    @property
    def template_file_path(self):
        """return extra paths + the default locations"""
        return self.extra_template_paths + DEFAULT_TEMPLATE_PATH_LIST

    extra_services = List(Unicode(), config=True,
        help=_i18n("""handlers that should be loaded at higher priority than the default services""")
    )

    websocket_url = Unicode("", config=True,
        help="""The base URL for websockets,
        if it differs from the HTTP server (hint: it almost certainly doesn't).

        Should be in the form of an HTTP origin: ws[s]://hostname[:port]
        """
    )

    quit_button = Bool(True, config=True,
        help="""If True, display controls to shut down the Jupyter server, such as menu items or buttons."""
    )

    # REMOVE in VERSION 2.0
    # Temporarily allow content managers to inherit from the 'notebook'
    # package. We will deprecate this in the next major release.
    contents_manager_class = TypeFromClasses(
        default_value=LargeFileManager,
        klasses=[
            'jupyter_server.services.contents.manager.ContentsManager',
            'notebook.services.contents.manager.ContentsManager'
        ],
        config=True,
        help=_i18n('The content manager class to use.')
    )

    # Throws a deprecation warning to notebook based contents managers.
    @observe('contents_manager_class')
    def _observe_contents_manager_class(self, change):
        new = change['new']
        # If 'new' is a class, get a string representing the import
        # module path.
        if inspect.isclass(new):
            new = new.__module__

        if new.startswith('notebook'):
            self.log.warning(
                "The specified 'contents_manager_class' class inherits a manager from the "
                "'notebook' package. This is not guaranteed to work in future "
                "releases of Jupyter Server. Instead, consider switching the "
                "manager to inherit from the 'jupyter_server' managers. "
                "Jupyter Server will temporarily allow 'notebook' managers "
                "until its next major release (2.x)."
            )

    @observe('notebook_dir')
    def _update_notebook_dir(self, change):
        self.log.warning(_i18n("notebook_dir is deprecated, use root_dir"))
        self.root_dir = change['new']

    kernel_manager_class = Type(
        default_value=AsyncMappingKernelManager,
        klass=MappingKernelManager,
        config=True,
        help=_i18n('The kernel manager class to use.')
    )

    session_manager_class = Type(
        default_value=SessionManager,
        config=True,
        help=_i18n('The session manager class to use.')
    )

    config_manager_class = Type(
        default_value=ConfigManager,
        config = True,
        help=_i18n('The config manager class to use')
    )

    kernel_spec_manager = Instance(KernelSpecManager, allow_none=True)

    kernel_spec_manager_class = Type(
        default_value=KernelSpecManager,
        config=True,
        help="""
        The kernel spec manager class to use. Should be a subclass
        of `jupyter_client.kernelspec.KernelSpecManager`.

        The Api of KernelSpecManager is provisional and might change
        without warning between this version of Jupyter and the next stable one.
        """
    )

    login_handler_class = Type(
        default_value=LoginHandler,
        klass=web.RequestHandler,
        config=True,
        help=_i18n('The login handler class to use.'),
    )

    logout_handler_class = Type(
        default_value=LogoutHandler,
        klass=web.RequestHandler,
        config=True,
        help=_i18n('The logout handler class to use.'),
    )

    trust_xheaders = Bool(False, config=True,
        help=(_i18n("Whether to trust or not X-Scheme/X-Forwarded-Proto and X-Real-Ip/X-Forwarded-For headers"
              "sent by the upstream reverse proxy. Necessary if the proxy handles SSL"))
    )

    info_file = Unicode()

    @default('info_file')
    def _default_info_file(self):
        info_file = "jpserver-%s.json" % os.getpid()
        return os.path.join(self.runtime_dir, info_file)

    browser_open_file = Unicode()

    @default('browser_open_file')
    def _default_browser_open_file(self):
        basename = "jpserver-%s-open.html" % os.getpid()
        return os.path.join(self.runtime_dir, basename)

    browser_open_file_to_run = Unicode()

    @default('browser_open_file_to_run')
    def _default_browser_open_file_to_run(self):
        basename = "jpserver-file-to-run-%s-open.html" % os.getpid()
        return os.path.join(self.runtime_dir, basename)

    pylab = Unicode('disabled', config=True,
        help=_i18n("""
        DISABLED: use %pylab or %matplotlib in the notebook to enable matplotlib.
        """)
    )

    @observe('pylab')
    def _update_pylab(self, change):
        """when --pylab is specified, display a warning and exit"""
        if change['new'] != 'warn':
            backend = ' %s' % change['new']
        else:
            backend = ''
        self.log.error(_i18n("Support for specifying --pylab on the command line has been removed."))
        self.log.error(
            _i18n("Please use `%pylab{0}` or `%matplotlib{0}` in the notebook itself.").format(backend)
        )
        self.exit(1)

    notebook_dir = Unicode(
        config=True,
        help=_i18n("DEPRECATED, use root_dir.")
    )

    @observe('notebook_dir')
    def _update_notebook_dir(self, change):
        if self._root_dir_set:
            # only use deprecated config if new config is not set
            return
        self.log.warning(_i18n("notebook_dir is deprecated, use root_dir"))
        self.root_dir = change['new']

    root_dir = Unicode(
        config=True,
        help=_i18n("The directory to use for notebooks and kernels.")
    )
    _root_dir_set = False

    @default('root_dir')
    def _default_root_dir(self):
        if self.file_to_run:
            self._root_dir_set = True
            return os.path.dirname(os.path.abspath(self.file_to_run))
        else:
            return py3compat.getcwd()

    @validate('root_dir')
    def _root_dir_validate(self, proposal):
        value = proposal['value']
        # Strip any trailing slashes
        # *except* if it's root
        _, path = os.path.splitdrive(value)
        if path == os.sep:
            return value
        value = value.rstrip(os.sep)
        if not os.path.isabs(value):
            # If we receive a non-absolute path, make it absolute.
            value = os.path.abspath(value)
        if not os.path.isdir(value):
            raise TraitError(trans.gettext("No such directory: '%r'") % value)
        return value

    @observe('root_dir')
    def _root_dir_changed(self, change):
        self._root_dir_set = True

    @observe('server_extensions')
    def _update_server_extensions(self, change):
        self.log.warning(_i18n("server_extensions is deprecated, use jpserver_extensions"))
        self.server_extensions = change['new']

    jpserver_extensions = Dict({}, config=True,
        help=(_i18n("Dict of Python modules to load as notebook server extensions."
              "Entry values can be used to enable and disable the loading of"
              "the extensions. The extensions will be loaded in alphabetical "
              "order."))
    )

    reraise_server_extension_failures = Bool(
        False,
        config=True,
        help=_i18n("Reraise exceptions encountered loading server extensions?"),
    )

    iopub_msg_rate_limit = Float(1000, config=True, help=_i18n("""(msgs/sec)
        Maximum rate at which messages can be sent on iopub before they are
        limited."""))

    iopub_data_rate_limit = Float(1000000, config=True, help=_i18n("""(bytes/sec)
        Maximum rate at which stream output can be sent on iopub before they are
        limited."""))

    rate_limit_window = Float(3, config=True, help=_i18n("""(sec) Time window used to
        check the message and data rate limits."""))

    shutdown_no_activity_timeout = Integer(0, config=True,
        help=("Shut down the server after N seconds with no kernels or "
              "terminals running and no activity. "
              "This can be used together with culling idle kernels "
              "(MappingKernelManager.cull_idle_timeout) to "
              "shutdown the Jupyter server when it's not in use. This is not "
              "precisely timed: it may shut down up to a minute later. "
              "0 (the default) disables this automatic shutdown.")
    )

    terminals_enabled = Bool(True, config=True,
         help=_i18n("""Set to False to disable terminals.

         This does *not* make the server more secure by itself.
         Anything the user can in a terminal, they can also do in a notebook.

         Terminals may also be automatically disabled if the terminado package
         is not available.
         """))

    authenticate_prometheus = Bool(
        True,
        help=""""
        Require authentication to access prometheus metrics.
        """,
        config=True
    )

    _starter_app = Instance(
        default_value=None,
        allow_none=True,
        klass='jupyter_server.extension.application.ExtensionApp'
    )

    @property
    def starter_app(self):
        """Get the Extension that started this server."""
        return self._starter_app

    def parse_command_line(self, argv=None):

        super(ServerApp, self).parse_command_line(argv)

        if self.extra_args:
            arg0 = self.extra_args[0]
            f = os.path.abspath(arg0)
            self.argv.remove(arg0)
            if not os.path.exists(f):
                self.log.critical(_i18n("No such file or directory: %s"), f)
                self.exit(1)

            # Use config here, to ensure that it takes higher priority than
            # anything that comes from the config dirs.
            c = Config()
            if os.path.isdir(f):
                c.ServerApp.root_dir = f
            elif os.path.isfile(f):
                c.ServerApp.file_to_run = f
            self.update_config(c)

    def init_configurables(self):

        # If gateway server is configured, replace appropriate managers to perform redirection.  To make
        # this determination, instantiate the GatewayClient config singleton.
        self.gateway_config = GatewayClient.instance(parent=self)

        if self.gateway_config.gateway_enabled:
            self.kernel_manager_class = 'jupyter_server.gateway.managers.GatewayKernelManager'
            self.session_manager_class = 'jupyter_server.gateway.managers.GatewaySessionManager'
            self.kernel_spec_manager_class = 'jupyter_server.gateway.managers.GatewayKernelSpecManager'

        self.kernel_spec_manager = self.kernel_spec_manager_class(
            parent=self,
        )
        self.kernel_manager = self.kernel_manager_class(
            parent=self,
            log=self.log,
            connection_dir=self.runtime_dir,
            kernel_spec_manager=self.kernel_spec_manager,
        )
        self.contents_manager = self.contents_manager_class(
            parent=self,
            log=self.log,
        )
        self.session_manager = self.session_manager_class(
            parent=self,
            log=self.log,
            kernel_manager=self.kernel_manager,
            contents_manager=self.contents_manager,
        )
        self.config_manager = self.config_manager_class(
            parent=self,
            log=self.log,
        )

    def init_logging(self):
        # This prevents double log messages because tornado use a root logger that
        # self.log is a child of. The logging module dipatches log messages to a log
        # and all of its ancenstors until propagate is set to False.
        self.log.propagate = False

        for log in app_log, access_log, gen_log:
            # consistent log output name (ServerApp instead of tornado.access, etc.)
            log.name = self.log.name
        # hook up tornado 3's loggers to our app handlers
        logger = logging.getLogger('tornado')
        logger.propagate = True
        logger.parent = self.log
        logger.setLevel(self.log.level)

    def init_webapp(self):
        """initialize tornado webapp"""
        self.tornado_settings['allow_origin'] = self.allow_origin
        self.tornado_settings['websocket_compression_options'] = self.websocket_compression_options
        if self.allow_origin_pat:
            self.tornado_settings['allow_origin_pat'] = re.compile(self.allow_origin_pat)
        self.tornado_settings['allow_credentials'] = self.allow_credentials
        self.tornado_settings['autoreload'] = self.autoreload
        self.tornado_settings['cookie_options'] = self.cookie_options
        self.tornado_settings['get_secure_cookie_kwargs'] = self.get_secure_cookie_kwargs
        self.tornado_settings['token'] = self.token

        # ensure default_url starts with base_url
        if not self.default_url.startswith(self.base_url):
            self.default_url = url_path_join(self.base_url, self.default_url)

        if self.password_required and (not self.password):
            self.log.critical(_i18n("Jupyter servers are configured to only be run with a password."))
            self.log.critical(_i18n("Hint: run the following command to set a password"))
            self.log.critical(_i18n("\t$ python -m jupyter_server.auth password"))
            sys.exit(1)

        self.web_app = ServerWebApplication(
            self, self.default_services, self.kernel_manager, self.contents_manager,
            self.session_manager, self.kernel_spec_manager,
            self.config_manager, self.extra_services,
            self.log, self.base_url, self.default_url, self.tornado_settings,
            self.jinja_environment_options,
        )
        if self.certfile:
            self.ssl_options['certfile'] = self.certfile
        if self.keyfile:
            self.ssl_options['keyfile'] = self.keyfile
        if self.client_ca:
            self.ssl_options['ca_certs'] = self.client_ca
        if not self.ssl_options:
            # could be an empty dict or None
            # None indicates no SSL config
            self.ssl_options = None
        else:
            # SSL may be missing, so only import it if it's to be used
            import ssl
            # PROTOCOL_TLS selects the highest ssl/tls protocol version that both the client and
            # server support. When PROTOCOL_TLS is not available use PROTOCOL_SSLv23.
            self.ssl_options.setdefault(
                'ssl_version',
                getattr(ssl, 'PROTOCOL_TLS', ssl.PROTOCOL_SSLv23)
            )
            if self.ssl_options.get('ca_certs', False):
                self.ssl_options.setdefault('cert_reqs', ssl.CERT_REQUIRED)
            ssl_options = self.ssl_options

        self.login_handler_class.validate_security(self, ssl_options=self.ssl_options)

    def init_resources(self):
        """initialize system resources"""
        if resource is None:
            self.log.debug('Ignoring min_open_files_limit because the limit cannot be adjusted (for example, on Windows)')
            return

        old_soft, old_hard = resource.getrlimit(resource.RLIMIT_NOFILE)
        soft = self.min_open_files_limit
        hard = old_hard
        if old_soft < soft:
            if hard < soft:
                hard = soft
            self.log.debug(
                'Raising open file limit: soft {}->{}; hard {}->{}'.format(old_soft, soft, old_hard, hard)
            )
            resource.setrlimit(resource.RLIMIT_NOFILE, (soft, hard))

    @property
    def display_url(self):
        if self.custom_display_url:
            parts = urllib.parse.urlparse(self.custom_display_url)
            path = parts.path
            ip = parts.hostname
        else:
            path = None
            if self.ip in ('', '0.0.0.0'):
                ip = "%s" % socket.gethostname()
            else:
                ip = self.ip

        token = None
        if self.token:
            # Don't log full token if it came from config
            token = self.token if self._token_generated else '...'

        url = (
            self.get_url(ip=ip, path=path, token=token)
            + '\n or '
            + self.get_url(ip='127.0.0.1', path=path, token=token)
        )
        return url

    @property
    def connection_url(self):
        ip = self.ip if self.ip else 'localhost'
        return self.get_url(ip=ip, path=self.base_url)

    def get_url(self, ip=None, path=None, token=None):
        """Build a url for the application with reasonable defaults."""
        if not ip:
            ip = self.ip if self.ip else 'localhost'
        if not path:
            path = self.default_url
        # Build query string.
        if token:
            token = urllib.parse.urlencode({'token': token})
        # Build the URL Parts to dump.
        urlparts = urllib.parse.ParseResult(
            scheme='https' if self.certfile else 'http',
            netloc="{ip}:{port}".format(ip=ip, port=self.port),
            path=path,
            params=None,
            query=token,
            fragment=None
        )
        return urlparts.geturl()

    def init_terminals(self):
        if not self.terminals_enabled:
            return

        try:
            from .terminal import initialize
            initialize(self.web_app, self.root_dir, self.connection_url, self.terminado_settings)
            self.web_app.settings['terminals_available'] = True
        except ImportError as e:
            self.log.warning(_i18n("Terminals not available (error was %s)"), e)

    def init_signal(self):
        if not sys.platform.startswith('win') and sys.stdin and sys.stdin.isatty():
            signal.signal(signal.SIGINT, self._handle_sigint)
        signal.signal(signal.SIGTERM, self._signal_stop)
        if hasattr(signal, 'SIGUSR1'):
            # Windows doesn't support SIGUSR1
            signal.signal(signal.SIGUSR1, self._signal_info)
        if hasattr(signal, 'SIGINFO'):
            # only on BSD-based systems
            signal.signal(signal.SIGINFO, self._signal_info)

    def _handle_sigint(self, sig, frame):
        """SIGINT handler spawns confirmation dialog"""
        # register more forceful signal handler for ^C^C case
        signal.signal(signal.SIGINT, self._signal_stop)
        # request confirmation dialog in bg thread, to avoid
        # blocking the App
        thread = threading.Thread(target=self._confirm_exit)
        thread.daemon = True
        thread.start()

    def _restore_sigint_handler(self):
        """callback for restoring original SIGINT handler"""
        signal.signal(signal.SIGINT, self._handle_sigint)

    def _confirm_exit(self):
        """confirm shutdown on ^C

        A second ^C, or answering 'y' within 5s will cause shutdown,
        otherwise original SIGINT handler will be restored.

        This doesn't work on Windows.
        """
        info = self.log.info
        info(_i18n('interrupted'))
        print(self.running_server_info())
        yes = _i18n('y')
        no = _i18n('n')
        sys.stdout.write(_i18n("Shutdown this Jupyter server (%s/[%s])? ") % (yes, no))
        sys.stdout.flush()
        r,w,x = select.select([sys.stdin], [], [], 5)
        if r:
            line = sys.stdin.readline()
            if line.lower().startswith(yes) and no not in line.lower():
                self.log.critical(_i18n("Shutdown confirmed"))
                # schedule stop on the main thread,
                # since this might be called from a signal handler
                self.io_loop.add_callback_from_signal(self.io_loop.stop)
                return
        else:
            print(_i18n("No answer for 5s:"), end=' ')
        print(_i18n("resuming operation..."))
        # no answer, or answer is no:
        # set it back to original SIGINT handler
        # use IOLoop.add_callback because signal.signal must be called
        # from main thread
        self.io_loop.add_callback_from_signal(self._restore_sigint_handler)

    def _signal_stop(self, sig, frame):
        self.log.critical(_i18n("received signal %s, stopping"), sig)
        self.io_loop.add_callback_from_signal(self.io_loop.stop)

    def _signal_info(self, sig, frame):
        print(self.running_server_info())

    def init_components(self):
        """Check the components submodule, and warn if it's unclean"""
        # TODO: this should still check, but now we use bower, not git submodule
        pass

    def find_server_extensions(self):
        """
        Searches Jupyter paths for jpserver_extensions.
        """

        # Walk through all config files looking for jpserver_extensions.
        #
        # Each extension will likely have a JSON config file enabling itself in
        # the "jupyter_server_config.d" directory. Find each of these and
        # merge there results in order of precedence.
        #
        # Load server extensions with ConfigManager.
        # This enables merging on keys, which we want for extension enabling.
        # Regular config loading only merges at the class level,
        # so each level clobbers the previous.
        config_paths = jupyter_config_path()
        if self.config_dir not in config_paths:
            # add self.config_dir to the front, if set manually
            config_paths.insert(0, self.config_dir)
        manager = ExtensionConfigManager(read_config_path=config_paths)
        extensions = manager.get_jpserver_extensions()

        for modulename, enabled in sorted(extensions.items()):
            if modulename not in self.jpserver_extensions:
                self.config.ServerApp.jpserver_extensions.update({modulename: enabled})
                self.jpserver_extensions.update({modulename: enabled})

    def init_server_extensions(self):
        """
        If an extension's metadata includes an 'app' key,
        the value must be a subclass of ExtensionApp. An instance
        of the class will be created at this step. The config for
        this instance will inherit the ServerApp's config object
        and load its own config.
        """
        # Create an instance of the ExtensionManager.
        self.extension_manager = ExtensionManager(log=self.log)
        self.extension_manager.from_jpserver_extensions(self.jpserver_extensions)
        self.extension_manager.link_all_extensions(self)

    def load_server_extensions(self):
        """Load any extensions specified by config.

        Import the module, then call the load_jupyter_server_extension function,
        if one exists.

        The extension API is experimental, and may change in future releases.
        """
        self.extension_manager.load_all_extensions(self)

    def init_mime_overrides(self):
        # On some Windows machines, an application has registered incorrect
        # mimetypes in the registry.
        # Tornado uses this when serving .css and .js files, causing browsers to
        # reject these files. We know the mimetype always needs to be text/css for css
        # and application/javascript for JS, so we override it here
        # and explicitly tell the mimetypes to not trust the Windows registry
        if os.name == 'nt':
            # do not trust windows registry, which regularly has bad info
            mimetypes.init(files=[])
        # ensure css, js are correct, which are required for pages to function
        mimetypes.add_type('text/css', '.css')
        mimetypes.add_type('application/javascript', '.js')
        # for python <3.8
        mimetypes.add_type('application/wasm', '.wasm')

    def shutdown_no_activity(self):
        """Shutdown server on timeout when there are no kernels or terminals."""
        km = self.kernel_manager
        if len(km) != 0:
            return   # Kernels still running

        try:
            term_mgr = self.web_app.settings['terminal_manager']
        except KeyError:
            pass  # Terminals not enabled
        else:
            if term_mgr.terminals:
                return   # Terminals still running

        seconds_since_active = \
            (utcnow() - self.web_app.last_activity()).total_seconds()
        self.log.debug("No activity for %d seconds.",
                       seconds_since_active)
        if seconds_since_active > self.shutdown_no_activity_timeout:
            self.log.info("No kernels or terminals for %d seconds; shutting down.",
                          seconds_since_active)
            self.stop()

    def init_shutdown_no_activity(self):
        if self.shutdown_no_activity_timeout > 0:
            self.log.info("Will shut down after %d seconds with no kernels or terminals.",
                          self.shutdown_no_activity_timeout)
            pc = ioloop.PeriodicCallback(self.shutdown_no_activity, 60000)
            pc.start()

    @property
    def http_server(self):
        """An instance of Tornado's HTTPServer class for the Server Web Application."""
        try:
            return self._http_server
        except AttributeError as e:
            raise AttributeError(
                'An HTTPServer instance has not been created for the '
                'Server Web Application. To create an HTTPServer for this '
                'application, call `.init_httpserver()`.'
                ) from e

    def init_httpserver(self):
        """Creates an instance of a Tornado HTTPServer for the Server Web Application
        and sets the http_server attribute.
        """
        # Check that a web_app has been initialized before starting a server.
        if not hasattr(self, 'web_app'):
            raise AttributeError('A tornado web application has not be initialized. '
                                 'Try calling `.init_webapp()` first.')

        # Create an instance of the server.
        self._http_server = httpserver.HTTPServer(
            self.web_app,
            ssl_options=self.ssl_options,
            xheaders=self.trust_xheaders,
            max_body_size=self.max_body_size,
            max_buffer_size=self.max_buffer_size
        )
        success = None
        for port in random_ports(self.port, self.port_retries+1):
            try:
                self.http_server.listen(port, self.ip)
            except socket.error as e:
                if e.errno == errno.EADDRINUSE:
                    self.log.info(_i18n('The port %i is already in use, trying another port.') % port)
                    continue
                elif e.errno in (errno.EACCES, getattr(errno, 'WSAEACCES', errno.EACCES)):
                    self.log.warning(_i18n("Permission to listen on port %i denied") % port)
                    continue
                else:
                    raise
            else:
                self.port = port
                success = True
                break
        if not success:
            self.log.critical(_i18n('ERROR: the Jupyter server could not be started because '
                              'no available port could be found.'))
            self.exit(1)

    @staticmethod
    def _init_asyncio_patch():
        """no longer needed with tornado 6.1"""
        warnings.warn(
            """ServerApp._init_asyncio_patch called, and is longer needed for """
            """tornado 6.1+, and will be removed in a future release.""",
            DeprecationWarning
        )

    def init_eventlog(self):
        self.eventlog = EventLog(parent=self)
        # Register schemas for notebook services.
        for file_path in get_schema_files():
            self.eventlog.register_schema_file(file_path)

    @catch_config_error
    def initialize(self, argv=None, find_extensions=True, new_httpserver=True, starter_extension=None):
        """Initialize the Server application class, configurables, web application, and http server.

        Parameters
        ----------
        argv: list or None
            CLI arguments to parse.

        find_extensions: bool
            If True, find and load extensions listed in Jupyter config paths. If False,
            only load extensions that are passed to ServerApp directy through
            the `argv`, `config`, or `jpserver_extensions` arguments.

        new_httpserver: bool
            If True, a tornado HTTPServer instance will be created and configured for the Server Web
            Application. This will set the http_server attribute of this class.

        starter_extension: str
            If given, it references the name of an extension point that started the Server.
            We will try to load configuration from extension point
        """
        # Parse command line, load ServerApp config files,
        # and update ServerApp config.
        super(ServerApp, self).initialize(argv=argv)
        if self._dispatching:
            return
        # Then, use extensions' config loading mechanism to
        # update config. ServerApp config takes precedence.
        if find_extensions:
            self.find_server_extensions()
        self.init_logging()
        self.init_eventlog()
        self.init_server_extensions()

        # Special case the starter extension and load
        # any server configuration is provides.
        if starter_extension:
            # Configure ServerApp based on named extension.
            point = self.extension_manager.extension_points[starter_extension]
            # Set starter_app property.
            if point.app:
                self._starter_app = point.app
            # Load any configuration that comes from the Extension point.
            self.update_config(Config(point.config))

        # Initialize other pieces of the server.
        self.init_resources()
        self.init_configurables()
        self.init_components()
        self.init_eventlog()
        self.init_webapp()
        if new_httpserver:
            self.init_httpserver()
        self.init_terminals()
        self.init_signal()
        self.load_server_extensions()
        self.init_mime_overrides()
        self.init_shutdown_no_activity()

    def cleanup_kernels(self):
        """Shutdown all kernels.

        The kernels will shutdown themselves when this process no longer exists,
        but explicit shutdown allows the KernelManagers to cleanup the connection files.
        """
        n_kernels = len(self.kernel_manager.list_kernel_ids())
        kernel_msg = trans.ngettext('Shutting down %d kernel', 'Shutting down %d kernels', n_kernels)
        self.log.info(kernel_msg % n_kernels)
        run_sync(self.kernel_manager.shutdown_all())

    def running_server_info(self, kernel_count=True):
        "Return the current working directory and the server url information"
        info = self.contents_manager.info_string() + "\n"
        if kernel_count:
            n_kernels = len(self.kernel_manager.list_kernel_ids())
            kernel_msg = trans.ngettext("%d active kernel", "%d active kernels", n_kernels)
            info += kernel_msg % n_kernels
            info += "\n"
        # Format the info so that the URL fits on a single line in 80 char display
        info += _i18n("Jupyter Server {version} is running at:\n{url}".
                  format(version=ServerApp.version, url=self.display_url))
        if self.gateway_config.gateway_enabled:
            info += _i18n("\nKernels will be managed by the Gateway server running at:\n%s") % self.gateway_config.url
        return info

    def server_info(self):
        """Return a JSONable dict of information about this server."""
        return {'url': self.connection_url,
                'hostname': self.ip if self.ip else 'localhost',
                'port': self.port,
                'secure': bool(self.certfile),
                'base_url': self.base_url,
                'token': self.token,
                'root_dir': os.path.abspath(self.root_dir),
                'password': bool(self.password),
                'pid': os.getpid(),
                'version': ServerApp.version,
               }

    def write_server_info_file(self):
        """Write the result of server_info() to the JSON file info_file."""
        try:
            with secure_write(self.info_file) as f:
                json.dump(self.server_info(), f, indent=2, sort_keys=True)
        except OSError as e:
            self.log.error(_i18n("Failed to write server-info to %s: %s"),
                           self.info_file, e)

    def remove_server_info_file(self):
        """Remove the jpserver-<pid>.json file created for this server.

        Ignores the error raised when the file has already been removed.
        """
        try:
            os.unlink(self.info_file)
        except OSError as e:
            if e.errno != errno.ENOENT:
                raise;

    def _resolve_file_to_run_and_root_dir(self):
        """Returns a relative path from file_to_run
        to root_dir. If root_dir and file_to_run
        are incompatible, i.e. on different subtrees,
        crash the app and log a critical message. Note
        that if root_dir is not configured and file_to_run
        is configured, root_dir will be set to the parent
        directory of file_to_run.
        """
        rootdir_abspath = pathlib.Path(self.root_dir).resolve()
        file_rawpath = pathlib.Path(self.file_to_run)
        combined_path = (rootdir_abspath / file_rawpath).resolve()
        is_child = str(combined_path).startswith(str(rootdir_abspath))

        if is_child:
            if combined_path.parent != rootdir_abspath:
                self.log.debug(
                    "The `root_dir` trait is set to a directory that's not "
                    "the immediate parent directory of `file_to_run`. Note that "
                    "the server will start at `root_dir` and open the "
                    "the file from the relative path to the `root_dir`."
                )
            return str(combined_path.relative_to(rootdir_abspath))

        self.log.critical(
            "`root_dir` and `file_to_run` are incompatible. They "
            "don't share the same subtrees. Make sure `file_to_run` "
            "is on the same path as `root_dir`."
        )
        self.exit(1)

    def _write_browser_open_file(self, url, fh):
        if self.token:
            url = url_concat(url, {'token': self.token})
        url = url_path_join(self.connection_url, url)

        jinja2_env = self.web_app.settings['jinja2_env']
        template = jinja2_env.get_template('browser-open.html')
        fh.write(template.render(open_url=url, base_url=self.base_url))

    def write_browser_open_files(self):
        """Write an `browser_open_file` and `browser_open_file_to_run` files

        This can be used to open a file directly in a browser.
        """
        # default_url contains base_url, but so does connection_url
        self.write_browser_open_file()

        # Create a second browser open file if
        # file_to_run is set.
        if self.file_to_run:
            # Make sure file_to_run and root_dir are compatible.
            file_to_run_relpath = self._resolve_file_to_run_and_root_dir()

            file_open_url = url_escape(
                url_path_join(self.file_url_prefix, *file_to_run_relpath.split(os.sep))
            )

            with open(self.browser_open_file_to_run, 'w', encoding='utf-8') as f:
                self._write_browser_open_file(file_open_url, f)

    def write_browser_open_file(self):
        """Write an jpserver-<pid>-open.html file

        This can be used to open the notebook in a browser
        """
        # default_url contains base_url, but so does connection_url
        open_url = self.default_url[len(self.base_url):]

        with open(self.browser_open_file, 'w', encoding='utf-8') as f:
            self._write_browser_open_file(open_url, f)

    def remove_browser_open_files(self):
        """Remove the `browser_open_file` and `browser_open_file_to_run` files
        created for this server.

        Ignores the error raised when the file has already been removed.
        """
        self.remove_browser_open_file()
        try:
            os.unlink(self.browser_open_file_to_run)
        except OSError as e:
            if e.errno != errno.ENOENT:
                raises

    def remove_browser_open_file(self):
        """Remove the jpserver-<pid>-open.html file created for this server.

        Ignores the error raised when the file has already been removed.
        """
        try:
            os.unlink(self.browser_open_file)
        except OSError as e:
            if e.errno != errno.ENOENT:
                raise

    def _prepare_browser_open(self):
        if not self.use_redirect_file:
            uri = self.default_url[len(self.base_url):]

            if self.token:
                uri = url_concat(uri, {'token': self.token})

        if self.file_to_run:
            # Create a separate, temporary open-browser-file
            # pointing at a specific file.
            open_file = self.browser_open_file_to_run
        else:
            # otherwise, just return the usual open browser file.
            open_file = self.browser_open_file

        if self.use_redirect_file:
            assembled_url = urljoin('file:', pathname2url(open_file))
        else:
            assembled_url = url_path_join(self.connection_url, uri)

        return assembled_url, open_file

    def launch_browser(self):
        try:
            browser = webbrowser.get(self.browser or None)
        except webbrowser.Error as e:
            self.log.warning(_i18n('No web browser found: %s.') % e)
            browser = None

        if not browser:
            return

        assembled_url, _ = self._prepare_browser_open()

        b = lambda: browser.open(assembled_url, new=self.webbrowser_open_new)
        threading.Thread(target=b).start()

    def start_app(self):
        super(ServerApp, self).start()

        if not self.allow_root:
            # check if we are running as root, and abort if it's not allowed
            try:
                uid = os.geteuid()
            except AttributeError:
                uid = -1 # anything nonzero here, since we can't check UID assume non-root
            if uid == 0:
                self.log.critical(_i18n("Running as root is not recommended. Use --allow-root to bypass."))
                self.exit(1)

        info = self.log.info
        for line in self.running_server_info(kernel_count=False).split("\n"):
            info(line)
        info(_i18n("Use Control-C to stop this server and shut down all kernels (twice to skip confirmation)."))
        if 'dev' in jupyter_server.__version__:
            info(_i18n("Welcome to Project Jupyter! Explore the various tools available"
                 " and their corresponding documentation. If you are interested"
                 " in contributing to the platform, please visit the community"
                 "resources section at https://jupyter.org/community.html."))

        self.write_server_info_file()
        self.write_browser_open_files()

        # Handle the browser opening.
        if self.open_browser:
            self.launch_browser()

        if self.token and self._token_generated:
            # log full URL with generated token, so there's a copy/pasteable link
            # with auth info.
            self.log.critical('\n'.join([
                '\n',
                'To access the server, open this file in a browser:',
                '    %s' % urljoin('file:', pathname2url(self.browser_open_file)),
                'Or copy and paste one of these URLs:',
                '    %s' % self.display_url,
            ]))

    def _cleanup(self):
        """General cleanup of files and kernels created
        by this instance ServerApp.
        """
        self.remove_server_info_file()
        self.remove_browser_open_files()
        self.cleanup_kernels()

    def start_ioloop(self):
        """Start the IO Loop."""
        self.io_loop = ioloop.IOLoop.current()
        if sys.platform.startswith('win'):
            # add no-op to wake every 5s
            # to handle signals that may be ignored by the inner loop
            pc = ioloop.PeriodicCallback(lambda : None, 5000)
            pc.start()
        try:
            self.io_loop.start()
        except KeyboardInterrupt:
            self.log.info(_i18n("Interrupted..."))
        finally:
            self._cleanup()

    def start(self):
        """ Start the Jupyter server app, after initialization

        This method takes no arguments so all configuration and initialization
        must be done prior to calling this method."""
        self.start_app()
        self.start_ioloop()

    def stop(self):
        def _stop():
            # Stop a server if its set.
            if hasattr(self, '_http_server'):
                self.http_server.stop()
            self.io_loop.stop()
        self.io_loop.add_callback(_stop)


def list_running_servers(runtime_dir=None):
    """Iterate over the server info files of running notebook servers.

    Given a runtime directory, find jpserver-* files in the security directory,
    and yield dicts of their information, each one pertaining to
    a currently running notebook server instance.
    """
    if runtime_dir is None:
        runtime_dir = jupyter_runtime_dir()

    # The runtime dir might not exist
    if not os.path.isdir(runtime_dir):
        return

    for file_name in os.listdir(runtime_dir):
        if re.match('jpserver-(.+).json', file_name):
            with io.open(os.path.join(runtime_dir, file_name), encoding='utf-8') as f:
                info = json.load(f)

            # Simple check whether that process is really still running
            # Also remove leftover files from IPython 2.x without a pid field
            if ('pid' in info) and check_pid(info['pid']):
                yield info
            else:
                # If the process has died, try to delete its info file
                try:
                    os.unlink(os.path.join(runtime_dir, file_name))
                except OSError:
                    pass  # TODO: This should warn or log or something
#-----------------------------------------------------------------------------
# Main entry point
#-----------------------------------------------------------------------------

main = launch_new_instance = ServerApp.launch_instance<|MERGE_RESOLUTION|>--- conflicted
+++ resolved
@@ -31,13 +31,11 @@
 import warnings
 import webbrowser
 import urllib
-<<<<<<< HEAD
+import inspect
+import pathlib
+
 from ruamel.yaml import YAML
 from glob import glob
-=======
-import inspect
-import pathlib
->>>>>>> 36218db5
 
 from base64 import encodebytes
 try:
@@ -115,12 +113,8 @@
     check_pid,
     url_escape,
     urljoin,
-<<<<<<< HEAD
     pathname2url,
     get_schema_files
-=======
-    pathname2url
->>>>>>> 36218db5
 )
 
 from jupyter_server.extension.serverextension import ServerExtensionApp
