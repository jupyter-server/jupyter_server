# coding: utf-8
"""A tornado based Jupyter server."""

# Copyright (c) Jupyter Development Team.
# Distributed under the terms of the Modified BSD License.

from __future__ import absolute_import, print_function

import jupyter_server
import asyncio
import binascii
import datetime
import errno
import gettext
import hashlib
import hmac
import importlib
import io
import ipaddress
import json
import logging
import mimetypes
import os
import random
import re
import select
import signal
import socket
import sys
import tempfile
import threading
import time
import warnings
import webbrowser
import urllib
from ruamel.yaml import YAML
from glob import glob

from types import ModuleType
from base64 import encodebytes
from jinja2 import Environment, FileSystemLoader

from jupyter_server.transutils import trans, _
from jupyter_server.utils import secure_write, run_sync

# the minimum viable tornado version: needs to be kept in sync with setup.py
MIN_TORNADO = (6, 1, 0)

try:
    import tornado
    assert tornado.version_info >= MIN_TORNADO
except (ImportError, AttributeError, AssertionError) as e:  # pragma: no cover
    raise ImportError(
        _("The Jupyter Server requires tornado >=%s.%s.%s") % MIN_TORNADO
    ) from e

from tornado import httpserver
from tornado import ioloop
from tornado import web
from tornado.httputil import url_concat
from tornado.log import LogFormatter, app_log, access_log, gen_log

from jupyter_server import (
    DEFAULT_STATIC_FILES_PATH,
    DEFAULT_TEMPLATE_PATH_LIST,
    __version__,
)

from .base.handlers import MainHandler, RedirectWithParams, Template404
from .log import log_request
from .services.kernels.kernelmanager import MappingKernelManager, AsyncMappingKernelManager
from .services.config import ConfigManager
from .services.contents.manager import AsyncContentsManager, ContentsManager
from .services.contents.filemanager import AsyncFileContentsManager, FileContentsManager
from .services.contents.largefilemanager import LargeFileManager
from .services.sessions.sessionmanager import SessionManager
from .gateway.managers import GatewayKernelManager, GatewayKernelSpecManager, GatewaySessionManager, GatewayClient

from .auth.login import LoginHandler
from .auth.logout import LogoutHandler
from .base.handlers import FileFindHandler

from traitlets.config import Config
from traitlets.config.application import catch_config_error, boolean_flag
from jupyter_core.application import (
    JupyterApp, base_flags, base_aliases,
)
from jupyter_core.paths import jupyter_config_path
from jupyter_client import KernelManager
from jupyter_client.kernelspec import KernelSpecManager, NoSuchKernel, NATIVE_KERNEL_NAME
from jupyter_client.session import Session
from nbformat.sign import NotebookNotary
from traitlets import (
    Any, Dict, Unicode, Integer, List, Bool, Bytes, Instance,
    TraitError, Type, Float, observe, default, validate
)
from ipython_genutils import py3compat
from jupyter_core.paths import jupyter_runtime_dir, jupyter_path
from jupyter_telemetry.eventlog import EventLog

from jupyter_server._sysinfo import get_sys_info

from ._tz import utcnow, utcfromtimestamp
from .utils import (
    url_path_join, 
    check_pid, 
    url_escape, 
    urljoin, 
    pathname2url, 
    get_schema_files
)

from jupyter_server.extension.serverextension import ServerExtensionApp
from jupyter_server.extension.manager import ExtensionManager
from jupyter_server.extension.config import ExtensionConfigManager

#-----------------------------------------------------------------------------
# Module globals
#-----------------------------------------------------------------------------

_examples = """
jupyter server                       # start the server
jupyter server  --certfile=mycert.pem # use SSL/TLS certificate
jupyter server password              # enter a password to protect the server
"""

JUPYTER_SERVICE_HANDLERS = dict(
    auth=None,
    api=['jupyter_server.services.api.handlers'],
    config=['jupyter_server.services.config.handlers'],
    contents=['jupyter_server.services.contents.handlers'],
    files=['jupyter_server.files.handlers'],
    kernels=['jupyter_server.services.kernels.handlers'],
    kernelspecs=[
        'jupyter_server.kernelspecs.handlers',
        'jupyter_server.services.kernelspecs.handlers'],
    nbconvert=[
        'jupyter_server.nbconvert.handlers',
        'jupyter_server.services.nbconvert.handlers'],
    security=['jupyter_server.services.security.handlers'],
    sessions=['jupyter_server.services.sessions.handlers'],
    shutdown=['jupyter_server.services.shutdown'],
    view=['jupyter_server.view.handlers']
)

#-----------------------------------------------------------------------------
# Helper functions
#-----------------------------------------------------------------------------

def random_ports(port, n):
    """Generate a list of n random ports near the given port.

    The first 5 ports will be sequential, and the remaining n-5 will be
    randomly selected in the range [port-2*n, port+2*n].
    """
    for i in range(min(5, n)):
        yield port + i
    for i in range(n-5):
        yield max(1, port + random.randint(-2*n, 2*n))

def load_handlers(name):
    """Load the (URL pattern, handler) tuples for each component."""
    mod = __import__(name, fromlist=['default_handlers'])
    return mod.default_handlers

#-----------------------------------------------------------------------------
# The Tornado web application
#-----------------------------------------------------------------------------

class ServerWebApplication(web.Application):

    def __init__(self, jupyter_app, default_services, kernel_manager, contents_manager,
                 session_manager, kernel_spec_manager,
                 config_manager, extra_services, log,
                 base_url, default_url, settings_overrides, jinja_env_options):

        settings = self.init_settings(
            jupyter_app, kernel_manager, contents_manager,
            session_manager, kernel_spec_manager, config_manager,
            extra_services, log, base_url,
            default_url, settings_overrides, jinja_env_options)
        handlers = self.init_handlers(default_services, settings)

        super(ServerWebApplication, self).__init__(handlers, **settings)

    def init_settings(self, jupyter_app, kernel_manager, contents_manager,
                      session_manager, kernel_spec_manager,
                      config_manager, extra_services,
                      log, base_url, default_url, settings_overrides,
                      jinja_env_options=None):

        _template_path = settings_overrides.get(
            "template_path",
            jupyter_app.template_file_path,
        )
        if isinstance(_template_path, py3compat.string_types):
            _template_path = (_template_path,)
        template_path = [os.path.expanduser(path) for path in _template_path]

        jenv_opt = {"autoescape": True}
        jenv_opt.update(jinja_env_options if jinja_env_options else {})

        env = Environment(loader=FileSystemLoader(template_path), extensions=['jinja2.ext.i18n'], **jenv_opt)
        sys_info = get_sys_info()

        # If the user is running the server in a git directory, make the assumption
        # that this is a dev install and suggest to the developer `npm run build:watch`.
        base_dir = os.path.realpath(os.path.join(__file__, '..', '..'))
        dev_mode = os.path.exists(os.path.join(base_dir, '.git'))

        nbui = gettext.translation('nbui', localedir=os.path.join(base_dir, 'jupyter_server/i18n'), fallback=True)
        env.install_gettext_translations(nbui, newstyle=False)

        if sys_info['commit_source'] == 'repository':
            # don't cache (rely on 304) when working from master
            version_hash = ''
        else:
            # reset the cache on server restart
            version_hash = datetime.datetime.now().strftime("%Y%m%d%H%M%S")

        now = utcnow()

        root_dir = contents_manager.root_dir
        home = py3compat.str_to_unicode(os.path.expanduser('~'), encoding=sys.getfilesystemencoding())
        if root_dir.startswith(home + os.path.sep):
            # collapse $HOME to ~
            root_dir = '~' + root_dir[len(home):]

        settings = dict(
            # basics
            log_function=log_request,
            base_url=base_url,
            default_url=default_url,
            template_path=template_path,
            static_path=jupyter_app.static_file_path,
            static_custom_path=jupyter_app.static_custom_path,
            static_handler_class = FileFindHandler,
            static_url_prefix = url_path_join(base_url, '/static/'),
            static_handler_args = {
                # don't cache custom.js
                'no_cache_paths': [url_path_join(base_url, 'static', 'custom')],
            },
            version_hash=version_hash,

            # rate limits
            iopub_msg_rate_limit=jupyter_app.iopub_msg_rate_limit,
            iopub_data_rate_limit=jupyter_app.iopub_data_rate_limit,
            rate_limit_window=jupyter_app.rate_limit_window,

            # authentication
            cookie_secret=jupyter_app.cookie_secret,
            login_url=url_path_join(base_url, '/login'),
            login_handler_class=jupyter_app.login_handler_class,
            logout_handler_class=jupyter_app.logout_handler_class,
            password=jupyter_app.password,
            xsrf_cookies=True,
            disable_check_xsrf=jupyter_app.disable_check_xsrf,
            allow_remote_access=jupyter_app.allow_remote_access,
            local_hostnames=jupyter_app.local_hostnames,
            authenticate_prometheus=jupyter_app.authenticate_prometheus,

            # managers
            kernel_manager=kernel_manager,
            contents_manager=contents_manager,
            session_manager=session_manager,
            kernel_spec_manager=kernel_spec_manager,
            config_manager=config_manager,

            # handlers
            extra_services=extra_services,

            # Jupyter stuff
            started=now,
            # place for extensions to register activity
            # so that they can prevent idle-shutdown
            last_activity_times={},
            jinja_template_vars=jupyter_app.jinja_template_vars,
            websocket_url=jupyter_app.websocket_url,
            shutdown_button=jupyter_app.quit_button,
            config=jupyter_app.config,
            config_dir=jupyter_app.config_dir,
            allow_password_change=jupyter_app.allow_password_change,
            server_root_dir=root_dir,
            jinja2_env=env,
            terminals_available=False,  # Set later if terminals are available
<<<<<<< HEAD
            serverapp=self,
            eventlog=jupyter_app.eventlog
=======
            serverapp=jupyter_app
>>>>>>> 7f818460
        )

        # allow custom overrides for the tornado web app.
        settings.update(settings_overrides)
        return settings

    def init_handlers(self, default_services, settings):
        """Load the (URL pattern, handler) tuples for each component."""
        # Order matters. The first handler to match the URL will handle the request.
        handlers = []
        # load extra services specified by users before default handlers
        for service in settings['extra_services']:
            handlers.extend(load_handlers(service))

        # Add auth services.
        if 'auth' in default_services:
            handlers.extend([(r"/login", settings['login_handler_class'])])
            handlers.extend([(r"/logout", settings['logout_handler_class'])])

        # Load default services. Raise exception if service not
        # found in JUPYTER_SERVICE_HANLDERS.
        for service in default_services:
            if service in JUPYTER_SERVICE_HANDLERS:
                locations = JUPYTER_SERVICE_HANDLERS[service]
                if locations is not None:
                    for loc in locations:
                        handlers.extend(load_handlers(loc))
            else:
                raise Exception("{} is not recognized as a jupyter_server "
                                "service. If this is a custom service, "
                                "try adding it to the "
                                "`extra_services` list.".format(service))

        # Add extra handlers from contents manager.
        handlers.extend(settings['contents_manager'].get_extra_handlers())

        # If gateway mode is enabled, replace appropriate handlers to perform redirection
        if GatewayClient.instance().gateway_enabled:
            # for each handler required for gateway, locate its pattern
            # in the current list and replace that entry...
            gateway_handlers = load_handlers('jupyter_server.gateway.handlers')
            for i, gwh in enumerate(gateway_handlers):
                for j, h in enumerate(handlers):
                    if gwh[0] == h[0]:
                        handlers[j] = (gwh[0], gwh[1])
                        break

        # register base handlers last
        handlers.extend(load_handlers('jupyter_server.base.handlers'))

        if settings['default_url'] != settings['base_url']:
            # set the URL that will be redirected from `/`
            handlers.append(
                (r'/?', RedirectWithParams, {
                    'url' : settings['default_url'],
                    'permanent': False, # want 302, not 301
                })
            )
        else:
            handlers.append(
                (r"/", MainHandler))

        # prepend base_url onto the patterns that we match
        new_handlers = []
        for handler in handlers:
            pattern = url_path_join(settings['base_url'], handler[0])
            new_handler = tuple([pattern] + list(handler[1:]))
            new_handlers.append(new_handler)
        # add 404 on the end, which will catch everything that falls through
        new_handlers.append((r'(.*)', Template404))
        return new_handlers

    def last_activity(self):
        """Get a UTC timestamp for when the server last did something.

        Includes: API activity, kernel activity, kernel shutdown, and terminal
        activity.
        """
        sources = [
            self.settings['started'],
            self.settings['kernel_manager'].last_kernel_activity,
        ]
        try:
            sources.append(self.settings['api_last_activity'])
        except KeyError:
            pass
        try:
            sources.append(self.settings['terminal_last_activity'])
        except KeyError:
            pass
        sources.extend(self.settings['last_activity_times'].values())
        return max(sources)


class JupyterPasswordApp(JupyterApp):
    """Set a password for the Jupyter server.

    Setting a password secures the Jupyter server
    and removes the need for token-based authentication.
    """

    description = __doc__

    def _config_file_default(self):
        return os.path.join(self.config_dir, 'jupyter_server_config.json')

    def start(self):
        from .auth.security import set_password
        set_password(config_file=self.config_file)
        self.log.info("Wrote hashed password to %s" % self.config_file)


def shutdown_server(server_info, timeout=5, log=None):
    """Shutdown a notebook server in a separate process.

    *server_info* should be a dictionary as produced by list_running_servers().

    Will first try to request shutdown using /api/shutdown .
    On Unix, if the server is still running after *timeout* seconds, it will
    send SIGTERM. After another timeout, it escalates to SIGKILL.

    Returns True if the server was stopped by any means, False if stopping it
    failed (on Windows).
    """
    from tornado.httpclient import HTTPClient, HTTPRequest
    url = server_info['url']
    pid = server_info['pid']
    req = HTTPRequest(url + 'api/shutdown', method='POST', body=b'', headers={
        'Authorization': 'token ' + server_info['token']
    })
    if log: log.debug("POST request to %sapi/shutdown", url)
    HTTPClient().fetch(req)

    # Poll to see if it shut down.
    for _ in range(timeout*10):
        if not check_pid(pid):
            if log: log.debug("Server PID %s is gone", pid)
            return True
        time.sleep(0.1)

    if sys.platform.startswith('win'):
        return False

    if log: log.debug("SIGTERM to PID %s", pid)
    os.kill(pid, signal.SIGTERM)

    # Poll to see if it shut down.
    for _ in range(timeout * 10):
        if not check_pid(pid):
            if log: log.debug("Server PID %s is gone", pid)
            return True
        time.sleep(0.1)

    if log: log.debug("SIGKILL to PID %s", pid)
    os.kill(pid, signal.SIGKILL)
    return True  # SIGKILL cannot be caught


class JupyterServerStopApp(JupyterApp):

    version = __version__
    description = "Stop currently running Jupyter server for a given port"

    port = Integer(8888, config=True,
        help="Port of the server to be killed. Default 8888")

    def parse_command_line(self, argv=None):
        super(JupyterServerStopApp, self).parse_command_line(argv)
        if self.extra_args:
            self.port=int(self.extra_args[0])

    def shutdown_server(self, server):
        return shutdown_server(server, log=self.log)

    def start(self):
        servers = list(list_running_servers(self.runtime_dir))
        if not servers:
            self.exit("There are no running servers")
        for server in servers:
            if server['port'] == self.port:
                print("Shutting down server on port", self.port, "...")
                if not self.shutdown_server(server):
                    sys.exit("Could not stop server")
                return
        else:
            print("There is currently no server running on port {}".format(self.port), file=sys.stderr)
            print("Ports currently in use:", file=sys.stderr)
            for server in servers:
                print("  - {}".format(server['port']), file=sys.stderr)
            self.exit(1)


class JupyterServerListApp(JupyterApp):
    version = __version__
    description=_("List currently running notebook servers.")

    flags = dict(
        jsonlist=({'JupyterServerListApp': {'jsonlist': True}},
              _("Produce machine-readable JSON list output.")),
        json=({'JupyterServerListApp': {'json': True}},
              _("Produce machine-readable JSON object on each line of output.")),
    )

    jsonlist = Bool(False, config=True,
          help=_("If True, the output will be a JSON list of objects, one per "
                 "active notebook server, each with the details from the "
                 "relevant server info file."))
    json = Bool(False, config=True,
          help=_("If True, each line of output will be a JSON object with the "
                  "details from the server info file. For a JSON list output, "
                  "see the JupyterServerListApp.jsonlist configuration value"))

    def start(self):
        serverinfo_list = list(list_running_servers(self.runtime_dir))
        if self.jsonlist:
            print(json.dumps(serverinfo_list, indent=2))
        elif self.json:
            for serverinfo in serverinfo_list:
                print(json.dumps(serverinfo))
        else:
            print("Currently running servers:")
            for serverinfo in serverinfo_list:
                url = serverinfo['url']
                if serverinfo.get('token'):
                    url = url + '?token=%s' % serverinfo['token']
                print(url, "::", serverinfo['root_dir'])

#-----------------------------------------------------------------------------
# Aliases and Flags
#-----------------------------------------------------------------------------

flags = dict(base_flags)

flags['allow-root']=(
    {'ServerApp' : {'allow_root' : True}},
    _("Allow the server to be run from root user.")
)
flags["no-browser"] = (
    {"ServerApp": {"open_browser": False}},
    _("Prevent the opening of the default url in the browser."),
)

# Add notebook manager flags
flags.update(boolean_flag('script', 'FileContentsManager.save_script',
               'DEPRECATED, IGNORED',
               'DEPRECATED, IGNORED'))

aliases = dict(base_aliases)

aliases.update({
    'ip': 'ServerApp.ip',
    'port': 'ServerApp.port',
    'port-retries': 'ServerApp.port_retries',
    'transport': 'KernelManager.transport',
    'keyfile': 'ServerApp.keyfile',
    'certfile': 'ServerApp.certfile',
    'client-ca': 'ServerApp.client_ca',
    'notebook-dir': 'ServerApp.root_dir',
    'browser': 'ServerApp.browser',
    'pylab': 'ServerApp.pylab',
    'gateway-url': 'GatewayClient.url',
})

#-----------------------------------------------------------------------------
# ServerApp
#-----------------------------------------------------------------------------

class ServerApp(JupyterApp):

    name = 'jupyter-server'
    version = __version__
    description = _("""The Jupyter Server.

    This launches a Tornado-based Jupyter Server.""")
    examples = _examples

    flags = Dict(flags)
    aliases = Dict(aliases)

    classes = [
            KernelManager, Session, MappingKernelManager, KernelSpecManager, AsyncMappingKernelManager,
            ContentsManager, FileContentsManager, AsyncContentsManager, AsyncFileContentsManager, NotebookNotary,
            GatewayKernelManager, GatewayKernelSpecManager, GatewaySessionManager, GatewayClient
        ]

    subcommands = dict(
        list=(JupyterServerListApp, JupyterServerListApp.description.splitlines()[0]),
        stop=(JupyterServerStopApp, JupyterServerStopApp.description.splitlines()[0]),
        password=(JupyterPasswordApp, JupyterPasswordApp.description.splitlines()[0]),
        extension=(ServerExtensionApp, ServerExtensionApp.description.splitlines()[0]),
    )

    # A list of services whose handlers will be exposed.
    # Subclasses can override this list to
    # expose a subset of these handlers.
    default_services = (
        'api',
        'auth',
        'config',
        'contents',
        'files',
        'kernels',
        'kernelspecs',
        'nbconvert',
        'security',
        'sessions',
        'shutdown',
        'view'
    )

    _log_formatter_cls = LogFormatter

    @default('log_level')
    def _default_log_level(self):
        return logging.INFO

    @default('log_format')
    def _default_log_format(self):
        """override default log format to include date & time"""
        return u"%(color)s[%(levelname)1.1s %(asctime)s.%(msecs).03d %(name)s]%(end_color)s %(message)s"

    # file to be opened in the Jupyter server
    file_to_run = Unicode('', config=True)

    # Network related information

    allow_origin = Unicode('', config=True,
        help="""Set the Access-Control-Allow-Origin header

        Use '*' to allow any origin to access your server.

        Takes precedence over allow_origin_pat.
        """
    )

    allow_origin_pat = Unicode('', config=True,
        help="""Use a regular expression for the Access-Control-Allow-Origin header

        Requests from an origin matching the expression will get replies with:

            Access-Control-Allow-Origin: origin

        where `origin` is the origin of the request.

        Ignored if allow_origin is set.
        """
    )

    allow_credentials = Bool(False, config=True,
        help=_("Set the Access-Control-Allow-Credentials: true header")
    )

    allow_root = Bool(False, config=True,
        help=_("Whether to allow the user to run the server as root.")
    )

    default_url = Unicode('/', config=True,
        help=_("The default URL to redirect to from `/`")
    )

    ip = Unicode('localhost', config=True,
        help=_("The IP address the Jupyter server will listen on.")
    )

    @default('ip')
    def _default_ip(self):
        """Return localhost if available, 127.0.0.1 otherwise.

        On some (horribly broken) systems, localhost cannot be bound.
        """
        s = socket.socket()
        try:
            s.bind(('localhost', 0))
        except socket.error as e:
            self.log.warning(_("Cannot bind to localhost, using 127.0.0.1 as default ip\n%s"), e)
            return '127.0.0.1'
        else:
            s.close()
            return 'localhost'

    @validate('ip')
    def _valdate_ip(self, proposal):
        value = proposal['value']
        if value == u'*':
            value = u''
        return value

    custom_display_url = Unicode(u'', config=True,
        help=_("""Override URL shown to users.

        Replace actual URL, including protocol, address, port and base URL,
        with the given value when displaying URL to the users. Do not change
        the actual connection URL. If authentication token is enabled, the
        token is added to the custom URL automatically.

        This option is intended to be used when the URL to display to the user
        cannot be determined reliably by the Jupyter server (proxified
        or containerized setups for example).""")
    )

    port = Integer(8888, config=True,
        help=_("The port the Jupyter server will listen on.")
    )

    port_retries = Integer(50, config=True,
        help=_("The number of additional ports to try if the specified port is not available.")
    )

    certfile = Unicode(u'', config=True,
        help=_("""The full path to an SSL/TLS certificate file.""")
    )

    keyfile = Unicode(u'', config=True,
        help=_("""The full path to a private key file for usage with SSL/TLS.""")
    )

    client_ca = Unicode(u'', config=True,
        help=_("""The full path to a certificate authority certificate for SSL/TLS client authentication.""")
    )

    cookie_secret_file = Unicode(config=True,
        help=_("""The file where the cookie secret is stored.""")
    )

    @default('cookie_secret_file')
    def _default_cookie_secret_file(self):
        return os.path.join(self.runtime_dir, 'jupytr_cookie_secret')

    cookie_secret = Bytes(b'', config=True,
        help="""The random bytes used to secure cookies.
        By default this is a new random number every time you start the server.
        Set it to a value in a config file to enable logins to persist across server sessions.

        Note: Cookie secrets should be kept private, do not share config files with
        cookie_secret stored in plaintext (you can read the value from a file).
        """
    )

    @default('cookie_secret')
    def _default_cookie_secret(self):
        if os.path.exists(self.cookie_secret_file):
            with io.open(self.cookie_secret_file, 'rb') as f:
                key = f.read()
        else:
            key = encodebytes(os.urandom(32))
            self._write_cookie_secret_file(key)
        h = hmac.new(key, digestmod=hashlib.sha256)
        h.update(self.password.encode())
        return h.digest()

    def _write_cookie_secret_file(self, secret):
        """write my secret to my secret_file"""
        self.log.info(_("Writing notebook server cookie secret to %s"), self.cookie_secret_file)
        try:
            with secure_write(self.cookie_secret_file, True) as f:
                f.write(secret)
        except OSError as e:
            self.log.error(_("Failed to write cookie secret to %s: %s"),
                           self.cookie_secret_file, e)

    token = Unicode('<generated>',
        help=_("""Token used for authenticating first-time connections to the server.

        When no password is enabled,
        the default is to generate a new, random token.

        Setting to an empty string disables authentication altogether, which is NOT RECOMMENDED.
        """)
    ).tag(config=True)

    _token_generated = True

    @default('token')
    def _token_default(self):
        if os.getenv('JUPYTER_TOKEN'):
            self._token_generated = False
            return os.getenv('JUPYTER_TOKEN')
        if self.password:
            # no token if password is enabled
            self._token_generated = False
            return u''
        else:
            self._token_generated = True
            return binascii.hexlify(os.urandom(24)).decode('ascii')

    max_body_size = Integer(512 * 1024 * 1024, config=True,
        help="""
        Sets the maximum allowed size of the client request body, specified in
        the Content-Length request header field. If the size in a request
        exceeds the configured value, a malformed HTTP message is returned to
        the client.

        Note: max_body_size is applied even in streaming mode.
        """
    )

    max_buffer_size = Integer(512 * 1024 * 1024, config=True,
        help="""
        Gets or sets the maximum amount of memory, in bytes, that is allocated
        for use by the buffer manager.
        """
    )

    @observe('token')
    def _token_changed(self, change):
        self._token_generated = False

    password = Unicode(u'', config=True,
                      help="""Hashed password to use for web authentication.

                      To generate, type in a python/IPython shell:

                        from jupyter_server.auth import passwd; passwd()

                      The string should be of the form type:salt:hashed-password.
                      """
    )

    password_required = Bool(False, config=True,
                      help="""Forces users to use a password for the Jupyter server.
                      This is useful in a multi user environment, for instance when
                      everybody in the LAN can access each other's machine through ssh.

                      In such a case, serving on localhost is not secure since
                      any user can connect to the Jupyter server via ssh.

                      """
    )

    allow_password_change = Bool(True, config=True,
                    help="""Allow password to be changed at login for the Jupyter server.

                    While loggin in with a token, the Jupyter server UI will give the opportunity to
                    the user to enter a new password at the same time that will replace
                    the token login mechanism.

                    This can be set to false to prevent changing password from the UI/API.
                    """
    )


    disable_check_xsrf = Bool(False, config=True,
        help="""Disable cross-site-request-forgery protection

        Jupyter notebook 4.3.1 introduces protection from cross-site request forgeries,
        requiring API requests to either:

        - originate from pages served by this server (validated with XSRF cookie and token), or
        - authenticate with a token

        Some anonymous compute resources still desire the ability to run code,
        completely without authentication.
        These services can disable all authentication and security checks,
        with the full knowledge of what that implies.
        """
    )

    allow_remote_access = Bool(config=True,
       help="""Allow requests where the Host header doesn't point to a local server

       By default, requests get a 403 forbidden response if the 'Host' header
       shows that the browser thinks it's on a non-local domain.
       Setting this option to True disables this check.

       This protects against 'DNS rebinding' attacks, where a remote web server
       serves you a page and then changes its DNS to send later requests to a
       local IP, bypassing same-origin checks.

       Local IP addresses (such as 127.0.0.1 and ::1) are allowed as local,
       along with hostnames configured in local_hostnames.
       """)

    @default('allow_remote_access')
    def _default_allow_remote(self):
        """Disallow remote access if we're listening only on loopback addresses"""

        # if blank, self.ip was configured to "*" meaning bind to all interfaces,
        # see _valdate_ip
        if self.ip == "":
            return True

        try:
            addr = ipaddress.ip_address(self.ip)
        except ValueError:
            # Address is a hostname
            for info in socket.getaddrinfo(self.ip, self.port, 0, socket.SOCK_STREAM):
                addr = info[4][0]
                if not py3compat.PY3:
                    addr = addr.decode('ascii')

                try:
                    parsed = ipaddress.ip_address(addr.split('%')[0])
                except ValueError:
                    self.log.warning("Unrecognised IP address: %r", addr)
                    continue

                # Macs map localhost to 'fe80::1%lo0', a link local address
                # scoped to the loopback interface. For now, we'll assume that
                # any scoped link-local address is effectively local.
                if not (parsed.is_loopback
                        or (('%' in addr) and parsed.is_link_local)):
                    return True
            return False
        else:
            return not addr.is_loopback

    local_hostnames = List(Unicode(), ['localhost'], config=True,
       help="""Hostnames to allow as local when allow_remote_access is False.

       Local IP addresses (such as 127.0.0.1 and ::1) are automatically accepted
       as local as well.
       """
    )

    open_browser = Bool(False, config=True,
                        help="""Whether to open in a browser after starting.
                        The specific browser used is platform dependent and
                        determined by the python standard library `webbrowser`
                        module, unless it is overridden using the --browser
                        (ServerApp.browser) configuration option.
                        """)

    browser = Unicode(u'', config=True,
                      help="""Specify what command to use to invoke a web
                      browser when starting the server. If not specified, the
                      default browser will be determined by the `webbrowser`
                      standard library module, which allows setting of the
                      BROWSER environment variable to override it.
                      """)

    webbrowser_open_new = Integer(2, config=True,
        help=_("""Specify where to open the server on startup. This is the
        `new` argument passed to the standard library method `webbrowser.open`.
        The behaviour is not guaranteed, but depends on browser support. Valid
        values are:

         - 2 opens a new tab,
         - 1 opens a new window,
         - 0 opens in an existing window.

        See the `webbrowser.open` documentation for details.
        """))

    tornado_settings = Dict(config=True,
            help=_("Supply overrides for the tornado.web.Application that the "
                 "Jupyter server uses."))

    websocket_compression_options = Any(None, config=True,
        help=_("""
        Set the tornado compression options for websocket connections.

        This value will be returned from :meth:`WebSocketHandler.get_compression_options`.
        None (default) will disable compression.
        A dict (even an empty one) will enable compression.

        See the tornado docs for WebSocketHandler.get_compression_options for details.
        """)
    )
    terminado_settings = Dict(config=True,
            help=_('Supply overrides for terminado. Currently only supports "shell_command".'))

    cookie_options = Dict(config=True,
        help=_("Extra keyword arguments to pass to `set_secure_cookie`."
             " See tornado's set_secure_cookie docs for details.")
    )
    get_secure_cookie_kwargs = Dict(config=True,
        help=_("Extra keyword arguments to pass to `get_secure_cookie`."
             " See tornado's get_secure_cookie docs for details.")
    )
    ssl_options = Dict(
            allow_none=True,
            config=True,
            help=_("""Supply SSL options for the tornado HTTPServer.
            See the tornado docs for details."""))

    jinja_environment_options = Dict(config=True,
            help=_("Supply extra arguments that will be passed to Jinja environment."))

    jinja_template_vars = Dict(
        config=True,
        help=_("Extra variables to supply to jinja templates when rendering."),
    )

    base_url = Unicode('/', config=True,
                       help='''The base URL for the Jupyter server.

                       Leading and trailing slashes can be omitted,
                       and will automatically be added.
                       ''')

    @validate('base_url')
    def _update_base_url(self, proposal):
        value = proposal['value']
        if not value.startswith('/'):
            value = '/' + value
        if not value.endswith('/'):
            value = value + '/'
        return value

    extra_static_paths = List(Unicode(), config=True,
        help="""Extra paths to search for serving static files.

        This allows adding javascript/css to be available from the Jupyter server machine,
        or overriding individual files in the IPython"""
    )

    @property
    def static_file_path(self):
        """return extra paths + the default location"""
        return self.extra_static_paths + [DEFAULT_STATIC_FILES_PATH]

    static_custom_path = List(Unicode(),
        help=_("""Path to search for custom.js, css""")
    )

    @default('static_custom_path')
    def _default_static_custom_path(self):
        return [
            os.path.join(d, 'custom') for d in (
                self.config_dir,
                DEFAULT_STATIC_FILES_PATH)
        ]

    extra_template_paths = List(Unicode(), config=True,
        help=_("""Extra paths to search for serving jinja templates.

        Can be used to override templates from jupyter_server.templates.""")
    )

    @property
    def template_file_path(self):
        """return extra paths + the default locations"""
        return self.extra_template_paths + DEFAULT_TEMPLATE_PATH_LIST

    extra_services = List(Unicode(), config=True,
        help=_("""handlers that should be loaded at higher priority than the default services""")
    )

    websocket_url = Unicode("", config=True,
        help="""The base URL for websockets,
        if it differs from the HTTP server (hint: it almost certainly doesn't).

        Should be in the form of an HTTP origin: ws[s]://hostname[:port]
        """
    )

    quit_button = Bool(True, config=True,
        help="""If True, display controls to shut down the Jupyter server, such as menu items or buttons."""
    )

    contents_manager_class = Type(
        default_value=LargeFileManager,
        klass=ContentsManager,
        config=True,
        help=_('The content manager class to use.')
    )

    kernel_manager_class = Type(
        default_value=MappingKernelManager,
        config=True,
        help=_('The kernel manager class to use.')
    )

    session_manager_class = Type(
        default_value=SessionManager,
        config=True,
        help=_('The session manager class to use.')
    )

    config_manager_class = Type(
        default_value=ConfigManager,
        config = True,
        help=_('The config manager class to use')
    )

    kernel_spec_manager = Instance(KernelSpecManager, allow_none=True)

    kernel_spec_manager_class = Type(
        default_value=KernelSpecManager,
        config=True,
        help="""
        The kernel spec manager class to use. Should be a subclass
        of `jupyter_client.kernelspec.KernelSpecManager`.

        The Api of KernelSpecManager is provisional and might change
        without warning between this version of Jupyter and the next stable one.
        """
    )

    login_handler_class = Type(
        default_value=LoginHandler,
        klass=web.RequestHandler,
        config=True,
        help=_('The login handler class to use.'),
    )

    logout_handler_class = Type(
        default_value=LogoutHandler,
        klass=web.RequestHandler,
        config=True,
        help=_('The logout handler class to use.'),
    )

    trust_xheaders = Bool(False, config=True,
        help=(_("Whether to trust or not X-Scheme/X-Forwarded-Proto and X-Real-Ip/X-Forwarded-For headers"
              "sent by the upstream reverse proxy. Necessary if the proxy handles SSL"))
    )

    info_file = Unicode()

    @default('info_file')
    def _default_info_file(self):
        info_file = "jpserver-%s.json" % os.getpid()
        return os.path.join(self.runtime_dir, info_file)

    browser_open_file = Unicode()

    @default('browser_open_file')
    def _default_browser_open_file(self):
        basename = "jpserver-%s-open.html" % os.getpid()
        return os.path.join(self.runtime_dir, basename)

    pylab = Unicode('disabled', config=True,
        help=_("""
        DISABLED: use %pylab or %matplotlib in the notebook to enable matplotlib.
        """)
    )

    @observe('pylab')
    def _update_pylab(self, change):
        """when --pylab is specified, display a warning and exit"""
        if change['new'] != 'warn':
            backend = ' %s' % change['new']
        else:
            backend = ''
        self.log.error(_("Support for specifying --pylab on the command line has been removed."))
        self.log.error(
            _("Please use `%pylab{0}` or `%matplotlib{0}` in the notebook itself.").format(backend)
        )
        self.exit(1)

    notebook_dir = Unicode(
        config=True,
        help=_("DEPRECATED, use root_dir.")
    )

    @observe('notebook_dir')
    def _update_notebook_dir(self, change):
        self.log.warning(_("notebook_dir is deprecated, use root_dir"))
        self.root_dir = change['new']

    root_dir = Unicode(config=True,
        help=_("The directory to use for notebooks and kernels.")
    )

    @default('root_dir')
    def _default_root_dir(self):
        if self.file_to_run:
            return os.path.dirname(os.path.abspath(self.file_to_run))
        else:
            return py3compat.getcwd()

    @validate('root_dir')
    def _root_dir_validate(self, proposal):
        value = proposal['value']
        # Strip any trailing slashes
        # *except* if it's root
        _, path = os.path.splitdrive(value)
        if path == os.sep:
            return value
        value = value.rstrip(os.sep)
        if not os.path.isabs(value):
            # If we receive a non-absolute path, make it absolute.
            value = os.path.abspath(value)
        if not os.path.isdir(value):
            raise TraitError(trans.gettext("No such notebook dir: '%r'") % value)
        return value

    @observe('server_extensions')
    def _update_server_extensions(self, change):
        self.log.warning(_("server_extensions is deprecated, use jpserver_extensions"))
        self.server_extensions = change['new']

    jpserver_extensions = Dict({}, config=True,
        help=(_("Dict of Python modules to load as notebook server extensions."
              "Entry values can be used to enable and disable the loading of"
              "the extensions. The extensions will be loaded in alphabetical "
              "order."))
    )

    reraise_server_extension_failures = Bool(
        False,
        config=True,
        help=_("Reraise exceptions encountered loading server extensions?"),
    )

    iopub_msg_rate_limit = Float(1000, config=True, help=_("""(msgs/sec)
        Maximum rate at which messages can be sent on iopub before they are
        limited."""))

    iopub_data_rate_limit = Float(1000000, config=True, help=_("""(bytes/sec)
        Maximum rate at which stream output can be sent on iopub before they are
        limited."""))

    rate_limit_window = Float(3, config=True, help=_("""(sec) Time window used to
        check the message and data rate limits."""))

    shutdown_no_activity_timeout = Integer(0, config=True,
        help=("Shut down the server after N seconds with no kernels or "
              "terminals running and no activity. "
              "This can be used together with culling idle kernels "
              "(MappingKernelManager.cull_idle_timeout) to "
              "shutdown the Jupyter server when it's not in use. This is not "
              "precisely timed: it may shut down up to a minute later. "
              "0 (the default) disables this automatic shutdown.")
    )

    terminals_enabled = Bool(True, config=True,
         help=_("""Set to False to disable terminals.

         This does *not* make the server more secure by itself.
         Anything the user can in a terminal, they can also do in a notebook.

         Terminals may also be automatically disabled if the terminado package
         is not available.
         """))

    authenticate_prometheus = Bool(
        True,
        help=""""
        Require authentication to access prometheus metrics.
        """,
        config=True
    )

    def parse_command_line(self, argv=None):

        super(ServerApp, self).parse_command_line(argv)

        if self.extra_args:
            arg0 = self.extra_args[0]
            f = os.path.abspath(arg0)
            self.argv.remove(arg0)
            if not os.path.exists(f):
                self.log.critical(_("No such file or directory: %s"), f)
                self.exit(1)

            # Use config here, to ensure that it takes higher priority than
            # anything that comes from the config dirs.
            c = Config()
            if os.path.isdir(f):
                c.ServerApp.root_dir = f
            elif os.path.isfile(f):
                c.ServerApp.file_to_run = f
            self.update_config(c)

    def init_configurables(self):

        # If gateway server is configured, replace appropriate managers to perform redirection.  To make
        # this determination, instantiate the GatewayClient config singleton.
        self.gateway_config = GatewayClient.instance(parent=self)

        if self.gateway_config.gateway_enabled:
            self.kernel_manager_class = 'jupyter_server.gateway.managers.GatewayKernelManager'
            self.session_manager_class = 'jupyter_server.gateway.managers.GatewaySessionManager'
            self.kernel_spec_manager_class = 'jupyter_server.gateway.managers.GatewayKernelSpecManager'

        self.kernel_spec_manager = self.kernel_spec_manager_class(
            parent=self,
        )
        self.kernel_manager = self.kernel_manager_class(
            parent=self,
            log=self.log,
            connection_dir=self.runtime_dir,
            kernel_spec_manager=self.kernel_spec_manager,
        )
        self.contents_manager = self.contents_manager_class(
            parent=self,
            log=self.log,
        )
        self.session_manager = self.session_manager_class(
            parent=self,
            log=self.log,
            kernel_manager=self.kernel_manager,
            contents_manager=self.contents_manager,
        )
        self.config_manager = self.config_manager_class(
            parent=self,
            log=self.log,
        )

    def init_logging(self):
        # This prevents double log messages because tornado use a root logger that
        # self.log is a child of. The logging module dipatches log messages to a log
        # and all of its ancenstors until propagate is set to False.
        self.log.propagate = False

        for log in app_log, access_log, gen_log:
            # consistent log output name (ServerApp instead of tornado.access, etc.)
            log.name = self.log.name
        # hook up tornado 3's loggers to our app handlers
        logger = logging.getLogger('tornado')
        logger.propagate = True
        logger.parent = self.log
        logger.setLevel(self.log.level)

    def init_webapp(self):
        """initialize tornado webapp"""
        self.tornado_settings['allow_origin'] = self.allow_origin
        self.tornado_settings['websocket_compression_options'] = self.websocket_compression_options
        if self.allow_origin_pat:
            self.tornado_settings['allow_origin_pat'] = re.compile(self.allow_origin_pat)
        self.tornado_settings['allow_credentials'] = self.allow_credentials
        self.tornado_settings['cookie_options'] = self.cookie_options
        self.tornado_settings['get_secure_cookie_kwargs'] = self.get_secure_cookie_kwargs
        self.tornado_settings['token'] = self.token

        # ensure default_url starts with base_url
        if not self.default_url.startswith(self.base_url):
            self.default_url = url_path_join(self.base_url, self.default_url)

        if self.password_required and (not self.password):
            self.log.critical(_("Jupyter servers are configured to only be run with a password."))
            self.log.critical(_("Hint: run the following command to set a password"))
            self.log.critical(_("\t$ python -m jupyter_server.auth password"))
            sys.exit(1)

        self.web_app = ServerWebApplication(
            self, self.default_services, self.kernel_manager, self.contents_manager,
            self.session_manager, self.kernel_spec_manager,
            self.config_manager, self.extra_services,
            self.log, self.base_url, self.default_url, self.tornado_settings,
            self.jinja_environment_options,
        )
        if self.certfile:
            self.ssl_options['certfile'] = self.certfile
        if self.keyfile:
            self.ssl_options['keyfile'] = self.keyfile
        if self.client_ca:
            self.ssl_options['ca_certs'] = self.client_ca
        if not self.ssl_options:
            # could be an empty dict or None
            # None indicates no SSL config
            self.ssl_options = None
        else:
            # SSL may be missing, so only import it if it's to be used
            import ssl
            # PROTOCOL_TLS selects the highest ssl/tls protocol version that both the client and
            # server support. When PROTOCOL_TLS is not available use PROTOCOL_SSLv23.
            self.ssl_options.setdefault(
                'ssl_version',
                getattr(ssl, 'PROTOCOL_TLS', ssl.PROTOCOL_SSLv23)
            )
            if self.ssl_options.get('ca_certs', False):
                self.ssl_options.setdefault('cert_reqs', ssl.CERT_REQUIRED)
            ssl_options = self.ssl_options

        self.login_handler_class.validate_security(self, ssl_options=self.ssl_options)

    @property
    def display_url(self):
        if self.custom_display_url:
            parts = urllib.parse.urlparse(self.custom_display_url)
            path = parts.path
            ip = parts.hostname
        else:
            path = None
            if self.ip in ('', '0.0.0.0'):
                ip = "%s" % socket.gethostname()
            else:
                ip = self.ip

        token = None
        if self.token:
            # Don't log full token if it came from config
            token = self.token if self._token_generated else '...'

        url = (
            self.get_url(ip=ip, path=path, token=token)
            + '\n or '
            + self.get_url(ip='127.0.0.1', path=path, token=token)
        )
        return url

    @property
    def connection_url(self):
        ip = self.ip if self.ip else 'localhost'
        return self.get_url(ip=ip, path=self.base_url)

    def get_url(self, ip=None, path=None, token=None):
        """Build a url for the application with reasonable defaults."""
        if not ip:
            ip = self.ip if self.ip else 'localhost'
        if not path:
            path = self.default_url
        # Build query string.
        if token:
            token = urllib.parse.urlencode({'token': token})
        # Build the URL Parts to dump.
        urlparts = urllib.parse.ParseResult(
            scheme='https' if self.certfile else 'http',
            netloc="{ip}:{port}".format(ip=ip, port=self.port),
            path=path,
            params=None,
            query=token,
            fragment=None
        )
        return urlparts.geturl()

    def init_terminals(self):
        if not self.terminals_enabled:
            return

        try:
            from .terminal import initialize
            initialize(self.web_app, self.root_dir, self.connection_url, self.terminado_settings)
            self.web_app.settings['terminals_available'] = True
        except ImportError as e:
            self.log.warning(_("Terminals not available (error was %s)"), e)

    def init_signal(self):
        if not sys.platform.startswith('win') and sys.stdin and sys.stdin.isatty():
            signal.signal(signal.SIGINT, self._handle_sigint)
        signal.signal(signal.SIGTERM, self._signal_stop)
        if hasattr(signal, 'SIGUSR1'):
            # Windows doesn't support SIGUSR1
            signal.signal(signal.SIGUSR1, self._signal_info)
        if hasattr(signal, 'SIGINFO'):
            # only on BSD-based systems
            signal.signal(signal.SIGINFO, self._signal_info)

    def _handle_sigint(self, sig, frame):
        """SIGINT handler spawns confirmation dialog"""
        # register more forceful signal handler for ^C^C case
        signal.signal(signal.SIGINT, self._signal_stop)
        # request confirmation dialog in bg thread, to avoid
        # blocking the App
        thread = threading.Thread(target=self._confirm_exit)
        thread.daemon = True
        thread.start()

    def _restore_sigint_handler(self):
        """callback for restoring original SIGINT handler"""
        signal.signal(signal.SIGINT, self._handle_sigint)

    def _confirm_exit(self):
        """confirm shutdown on ^C

        A second ^C, or answering 'y' within 5s will cause shutdown,
        otherwise original SIGINT handler will be restored.

        This doesn't work on Windows.
        """
        info = self.log.info
        info(_('interrupted'))
        print(self.running_server_info())
        yes = _('y')
        no = _('n')
        sys.stdout.write(_("Shutdown this Jupyter server (%s/[%s])? ") % (yes, no))
        sys.stdout.flush()
        r,w,x = select.select([sys.stdin], [], [], 5)
        if r:
            line = sys.stdin.readline()
            if line.lower().startswith(yes) and no not in line.lower():
                self.log.critical(_("Shutdown confirmed"))
                # schedule stop on the main thread,
                # since this might be called from a signal handler
                self.io_loop.add_callback_from_signal(self.io_loop.stop)
                return
        else:
            print(_("No answer for 5s:"), end=' ')
        print(_("resuming operation..."))
        # no answer, or answer is no:
        # set it back to original SIGINT handler
        # use IOLoop.add_callback because signal.signal must be called
        # from main thread
        self.io_loop.add_callback_from_signal(self._restore_sigint_handler)

    def _signal_stop(self, sig, frame):
        self.log.critical(_("received signal %s, stopping"), sig)
        self.io_loop.add_callback_from_signal(self.io_loop.stop)

    def _signal_info(self, sig, frame):
        print(self.running_server_info())

    def init_components(self):
        """Check the components submodule, and warn if it's unclean"""
        # TODO: this should still check, but now we use bower, not git submodule
        pass

    def find_server_extensions(self):
        """
        Searches Jupyter paths for jpserver_extensions.
        """

        # Walk through all config files looking for jpserver_extensions.
        #
        # Each extension will likely have a JSON config file enabling itself in
        # the "jupyter_server_config.d" directory. Find each of these and
        # merge there results in order of precedence.
        #
        # Load server extensions with ConfigManager.
        # This enables merging on keys, which we want for extension enabling.
        # Regular config loading only merges at the class level,
        # so each level clobbers the previous.
        config_paths = jupyter_config_path()
        if self.config_dir not in config_paths:
            # add self.config_dir to the front, if set manually
            config_paths.insert(0, self.config_dir)
        manager = ExtensionConfigManager(read_config_path=config_paths)
        extensions = manager.get_jpserver_extensions()

        for modulename, enabled in sorted(extensions.items()):
            if modulename not in self.jpserver_extensions:
                self.config.ServerApp.jpserver_extensions.update({modulename: enabled})
                self.jpserver_extensions.update({modulename: enabled})

    def init_server_extensions(self):
        """
        If an extension's metadata includes an 'app' key,
        the value must be a subclass of ExtensionApp. An instance
        of the class will be created at this step. The config for
        this instance will inherit the ServerApp's config object
        and load its own config.
        """
        # Create an instance of the ExtensionManager.
        self.extension_manager = ExtensionManager(log=self.log)
        self.extension_manager.from_jpserver_extensions(self.jpserver_extensions)
        self.extension_manager.link_all_extensions(self)

    def load_server_extensions(self):
        """Load any extensions specified by config.

        Import the module, then call the load_jupyter_server_extension function,
        if one exists.

        The extension API is experimental, and may change in future releases.
        """
        self.extension_manager.load_all_extensions(self)

    def init_mime_overrides(self):
        # On some Windows machines, an application has registered incorrect
        # mimetypes in the registry.
        # Tornado uses this when serving .css and .js files, causing browsers to
        # reject these files. We know the mimetype always needs to be text/css for css
        # and application/javascript for JS, so we override it here
        # and explicitly tell the mimetypes to not trust the Windows registry
        if os.name == 'nt':
            # do not trust windows registry, which regularly has bad info
            mimetypes.init(files=[])
        # ensure css, js are correct, which are required for pages to function
        mimetypes.add_type('text/css', '.css')
        mimetypes.add_type('application/javascript', '.js')
        # for python <3.8
        mimetypes.add_type('application/wasm', '.wasm')

    def shutdown_no_activity(self):
        """Shutdown server on timeout when there are no kernels or terminals."""
        km = self.kernel_manager
        if len(km) != 0:
            return   # Kernels still running

        try:
            term_mgr = self.web_app.settings['terminal_manager']
        except KeyError:
            pass  # Terminals not enabled
        else:
            if term_mgr.terminals:
                return   # Terminals still running

        seconds_since_active = \
            (utcnow() - self.web_app.last_activity()).total_seconds()
        self.log.debug("No activity for %d seconds.",
                       seconds_since_active)
        if seconds_since_active > self.shutdown_no_activity_timeout:
            self.log.info("No kernels or terminals for %d seconds; shutting down.",
                          seconds_since_active)
            self.stop()

    def init_shutdown_no_activity(self):
        if self.shutdown_no_activity_timeout > 0:
            self.log.info("Will shut down after %d seconds with no kernels or terminals.",
                          self.shutdown_no_activity_timeout)
            pc = ioloop.PeriodicCallback(self.shutdown_no_activity, 60000)
            pc.start()

    @property
    def http_server(self):
        """An instance of Tornado's HTTPServer class for the Server Web Application."""
        try:
            return self._http_server
        except AttributeError as e:
            raise AttributeError(
                'An HTTPServer instance has not been created for the '
                'Server Web Application. To create an HTTPServer for this '
                'application, call `.init_httpserver()`.'
                ) from e

    def init_httpserver(self):
        """Creates an instance of a Tornado HTTPServer for the Server Web Application
        and sets the http_server attribute.
        """
        # Check that a web_app has been initialized before starting a server.
        if not hasattr(self, 'web_app'):
            raise AttributeError('A tornado web application has not be initialized. '
                                 'Try calling `.init_webapp()` first.')

        # Create an instance of the server.
        self._http_server = httpserver.HTTPServer(
            self.web_app,
            ssl_options=self.ssl_options,
            xheaders=self.trust_xheaders,
            max_body_size=self.max_body_size,
            max_buffer_size=self.max_buffer_size
        )
        success = None
        for port in random_ports(self.port, self.port_retries+1):
            try:
                self.http_server.listen(port, self.ip)
            except socket.error as e:
                if e.errno == errno.EADDRINUSE:
                    self.log.info(_('The port %i is already in use, trying another port.') % port)
                    continue
                elif e.errno in (errno.EACCES, getattr(errno, 'WSAEACCES', errno.EACCES)):
                    self.log.warning(_("Permission to listen on port %i denied") % port)
                    continue
                else:
                    raise
            else:
                self.port = port
                success = True
                break
        if not success:
            self.log.critical(_('ERROR: the Jupyter server could not be started because '
                              'no available port could be found.'))
            self.exit(1)

    @staticmethod
    def _init_asyncio_patch():
<<<<<<< HEAD
        """set default asyncio policy to be compatible with tornado
        Tornado 6 (at least) is not compatible with the default
        asyncio implementation on Windows
        Pick the older SelectorEventLoopPolicy on Windows
        if the known-incompatible default policy is in use.
        do this as early as possible to make it a low priority and overrideable
        ref: https://github.com/tornadoweb/tornado/issues/2608
        FIXME: if/when tornado supports the defaults in asyncio,
               remove and bump tornado requirement for py38
        """
        if sys.platform.startswith("win") and sys.version_info >= (3, 8):
            import asyncio
            try:
                from asyncio import (
                    WindowsProactorEventLoopPolicy,
                    WindowsSelectorEventLoopPolicy,
                )
            except ImportError:
                pass
                # not affected
            else:
                if type(asyncio.get_event_loop_policy()) is WindowsProactorEventLoopPolicy:
                    # WindowsProactorEventLoopPolicy is not compatible with tornado 6
                    # fallback to the pre-3.8 default of Selector
                    asyncio.set_event_loop_policy(WindowsSelectorEventLoopPolicy())
    def init_eventlog(self):
        self.eventlog = EventLog(parent=self)
        # Register schemas for notebook services.
        for file_path in get_schema_files():
            self.eventlog.register_schema_file(file_path)
=======
        """no longer needed with tornado 6.1"""
        warnings.warn(
            """ServerApp._init_asyncio_patch called, and is longer needed for """
            """tornado 6.1+, and will be removed in a future release.""",
            DeprecationWarning
        )
>>>>>>> 7f818460

    @catch_config_error
    def initialize(self, argv=None, find_extensions=True, new_httpserver=True):
        """Initialize the Server application class, configurables, web application, and http server.

        Parameters
        ----------
        argv: list or None
            CLI arguments to parse.

        find_extensions: bool
            If True, find and load extensions listed in Jupyter config paths. If False,
            only load extensions that are passed to ServerApp directy through
            the `argv`, `config`, or `jpserver_extensions` arguments.

        new_httpserver: bool
            If True, a tornado HTTPServer instance will be created and configured for the Server Web
            Application. This will set the http_server attribute of this class.
        """
        # Parse command line, load ServerApp config files,
        # and update ServerApp config.
        super(ServerApp, self).initialize(argv)
        # Initialize all components of the ServerApp.
        if self._dispatching:
            return
        # Then, use extensions' config loading mechanism to
        # update config. ServerApp config takes precedence.
        if find_extensions:
            self.find_server_extensions()
        self.init_logging()
<<<<<<< HEAD
        self.init_eventlog()
        if self._dispatching:
            return
=======
        self.init_server_extensions()
>>>>>>> 7f818460
        self.init_configurables()
        self.init_components()
        self.init_eventlog()
        self.init_webapp()
        if new_httpserver:
            self.init_httpserver()
        self.init_terminals()
        self.init_signal()
        self.load_server_extensions()
        self.init_mime_overrides()
        self.init_shutdown_no_activity()

    def cleanup_kernels(self):
        """Shutdown all kernels.

        The kernels will shutdown themselves when this process no longer exists,
        but explicit shutdown allows the KernelManagers to cleanup the connection files.
        """
        n_kernels = len(self.kernel_manager.list_kernel_ids())
        kernel_msg = trans.ngettext('Shutting down %d kernel', 'Shutting down %d kernels', n_kernels)
        self.log.info(kernel_msg % n_kernels)
        run_sync(self.kernel_manager.shutdown_all())

    def running_server_info(self, kernel_count=True):
        "Return the current working directory and the server url information"
        info = self.contents_manager.info_string() + "\n"
        if kernel_count:
            n_kernels = len(self.kernel_manager.list_kernel_ids())
            kernel_msg = trans.ngettext("%d active kernel", "%d active kernels", n_kernels)
            info += kernel_msg % n_kernels
            info += "\n"
        # Format the info so that the URL fits on a single line in 80 char display
        info += _("Jupyter Server {version} is running at:\n{url}".
                  format(version=ServerApp.version, url=self.display_url))
        if self.gateway_config.gateway_enabled:
            info += _("\nKernels will be managed by the Gateway server running at:\n%s") % self.gateway_config.url
        return info

    def server_info(self):
        """Return a JSONable dict of information about this server."""
        return {'url': self.connection_url,
                'hostname': self.ip if self.ip else 'localhost',
                'port': self.port,
                'secure': bool(self.certfile),
                'base_url': self.base_url,
                'token': self.token,
                'root_dir': os.path.abspath(self.root_dir),
                'password': bool(self.password),
                'pid': os.getpid(),
                'version': ServerApp.version,
               }

    def write_server_info_file(self):
        """Write the result of server_info() to the JSON file info_file."""
        try:
            with secure_write(self.info_file) as f:
                json.dump(self.server_info(), f, indent=2, sort_keys=True)
        except OSError as e:
            self.log.error(_("Failed to write server-info to %s: %s"),
                           self.info_file, e)

    def remove_server_info_file(self):
        """Remove the jpserver-<pid>.json file created for this server.

        Ignores the error raised when the file has already been removed.
        """
        try:
            os.unlink(self.info_file)
        except OSError as e:
            if e.errno != errno.ENOENT:
                raise

    def write_browser_open_file(self):
        """Write an nbserver-<pid>-open.html file

        This can be used to open the notebook in a browser
        """
        # default_url contains base_url, but so does connection_url
        open_url = self.default_url[len(self.base_url):]

        with open(self.browser_open_file, 'w', encoding='utf-8') as f:
            self._write_browser_open_file(open_url, f)

    def _write_browser_open_file(self, url, fh):
        if self.token:
            url = url_concat(url, {'token': self.token})
        url = url_path_join(self.connection_url, url)

        jinja2_env = self.web_app.settings['jinja2_env']
        template = jinja2_env.get_template('browser-open.html')
        fh.write(template.render(open_url=url, base_url=self.base_url))

    def remove_browser_open_file(self):
        """Remove the nbserver-<pid>-open.html file created for this server.

        Ignores the error raised when the file has already been removed.
        """
        try:
            os.unlink(self.browser_open_file)
        except OSError as e:
            if e.errno != errno.ENOENT:
                raise

    def launch_browser(self):
        try:
            browser = webbrowser.get(self.browser or None)
        except webbrowser.Error as e:
            self.log.warning(_('No web browser found: %s.') % e)
            browser = None

        if not browser:
            return

        if self.file_to_run:
            if not os.path.exists(self.file_to_run):
                self.log.critical(_("%s does not exist") % self.file_to_run)
                self.exit(1)

            relpath = os.path.relpath(self.file_to_run, self.root_dir)
            uri = url_escape(url_path_join('notebooks', *relpath.split(os.sep)))

            # Write a temporary file to open in the browser
            fd, open_file = tempfile.mkstemp(suffix='.html')
            with open(fd, 'w', encoding='utf-8') as fh:
                self._write_browser_open_file(uri, fh)
        else:
            open_file = self.browser_open_file

        b = lambda: browser.open(
            urljoin('file:', pathname2url(open_file)),
            new=self.webbrowser_open_new)
        threading.Thread(target=b).start()

    def start_app(self):
        super(ServerApp, self).start()

        if not self.allow_root:
            # check if we are running as root, and abort if it's not allowed
            try:
                uid = os.geteuid()
            except AttributeError:
                uid = -1 # anything nonzero here, since we can't check UID assume non-root
            if uid == 0:
                self.log.critical(_("Running as root is not recommended. Use --allow-root to bypass."))
                self.exit(1)

        info = self.log.info
        for line in self.running_server_info(kernel_count=False).split("\n"):
            info(line)
        info(_("Use Control-C to stop this server and shut down all kernels (twice to skip confirmation)."))
        if 'dev' in jupyter_server.__version__:
            info(_("Welcome to Project Jupyter! Explore the various tools available"
                 " and their corresponding documentation. If you are interested"
                 " in contributing to the platform, please visit the community"
                 "resources section at https://jupyter.org/community.html."))

        self.write_server_info_file()
        self.write_browser_open_file()

        if self.open_browser:
            self.launch_browser()

        if self.token and self._token_generated:
            # log full URL with generated token, so there's a copy/pasteable link
            # with auth info.
            self.log.critical('\n'.join([
                '\n',
                'To access the server, open this file in a browser:',
                '    %s' % urljoin('file:', pathname2url(self.browser_open_file)),
                'Or copy and paste one of these URLs:',
                '    %s' % self.display_url,
            ]))

    def start_ioloop(self):
        """Start the IO Loop."""
        self.io_loop = ioloop.IOLoop.current()
        if sys.platform.startswith('win'):
            # add no-op to wake every 5s
            # to handle signals that may be ignored by the inner loop
            pc = ioloop.PeriodicCallback(lambda : None, 5000)
            pc.start()
        try:
            self.io_loop.start()
        except KeyboardInterrupt:
            self.log.info(_("Interrupted..."))
        finally:
            self.remove_server_info_file()
            self.remove_browser_open_file()
            self.cleanup_kernels()

    def start(self):
        """ Start the Jupyter server app, after initialization

        This method takes no arguments so all configuration and initialization
        must be done prior to calling this method."""
        self.start_app()
        self.start_ioloop()

    def stop(self):
        def _stop():
            # Stop a server if its set.
            if hasattr(self, '_http_server'):
                self.http_server.stop()
            self.io_loop.stop()
        self.io_loop.add_callback(_stop)


def list_running_servers(runtime_dir=None):
    """Iterate over the server info files of running notebook servers.

    Given a runtime directory, find jpserver-* files in the security directory,
    and yield dicts of their information, each one pertaining to
    a currently running notebook server instance.
    """
    if runtime_dir is None:
        runtime_dir = jupyter_runtime_dir()

    # The runtime dir might not exist
    if not os.path.isdir(runtime_dir):
        return

    for file_name in os.listdir(runtime_dir):
        if re.match('jpserver-(.+).json', file_name):
            with io.open(os.path.join(runtime_dir, file_name), encoding='utf-8') as f:
                info = json.load(f)

            # Simple check whether that process is really still running
            # Also remove leftover files from IPython 2.x without a pid field
            if ('pid' in info) and check_pid(info['pid']):
                yield info
            else:
                # If the process has died, try to delete its info file
                try:
                    os.unlink(os.path.join(runtime_dir, file_name))
                except OSError:
                    pass  # TODO: This should warn or log or something
#-----------------------------------------------------------------------------
# Main entry point
#-----------------------------------------------------------------------------

main = launch_new_instance = ServerApp.launch_instance<|MERGE_RESOLUTION|>--- conflicted
+++ resolved
@@ -102,11 +102,11 @@
 
 from ._tz import utcnow, utcfromtimestamp
 from .utils import (
-    url_path_join, 
-    check_pid, 
-    url_escape, 
-    urljoin, 
-    pathname2url, 
+    url_path_join,
+    check_pid,
+    url_escape,
+    urljoin,
+    pathname2url,
     get_schema_files
 )
 
@@ -283,12 +283,8 @@
             server_root_dir=root_dir,
             jinja2_env=env,
             terminals_available=False,  # Set later if terminals are available
-<<<<<<< HEAD
-            serverapp=self,
-            eventlog=jupyter_app.eventlog
-=======
+            eventlog=jupyter_app.eventlog,
             serverapp=jupyter_app
->>>>>>> 7f818460
         )
 
         # allow custom overrides for the tornado web app.
@@ -1628,45 +1624,18 @@
 
     @staticmethod
     def _init_asyncio_patch():
-<<<<<<< HEAD
-        """set default asyncio policy to be compatible with tornado
-        Tornado 6 (at least) is not compatible with the default
-        asyncio implementation on Windows
-        Pick the older SelectorEventLoopPolicy on Windows
-        if the known-incompatible default policy is in use.
-        do this as early as possible to make it a low priority and overrideable
-        ref: https://github.com/tornadoweb/tornado/issues/2608
-        FIXME: if/when tornado supports the defaults in asyncio,
-               remove and bump tornado requirement for py38
-        """
-        if sys.platform.startswith("win") and sys.version_info >= (3, 8):
-            import asyncio
-            try:
-                from asyncio import (
-                    WindowsProactorEventLoopPolicy,
-                    WindowsSelectorEventLoopPolicy,
-                )
-            except ImportError:
-                pass
-                # not affected
-            else:
-                if type(asyncio.get_event_loop_policy()) is WindowsProactorEventLoopPolicy:
-                    # WindowsProactorEventLoopPolicy is not compatible with tornado 6
-                    # fallback to the pre-3.8 default of Selector
-                    asyncio.set_event_loop_policy(WindowsSelectorEventLoopPolicy())
-    def init_eventlog(self):
-        self.eventlog = EventLog(parent=self)
-        # Register schemas for notebook services.
-        for file_path in get_schema_files():
-            self.eventlog.register_schema_file(file_path)
-=======
         """no longer needed with tornado 6.1"""
         warnings.warn(
             """ServerApp._init_asyncio_patch called, and is longer needed for """
             """tornado 6.1+, and will be removed in a future release.""",
             DeprecationWarning
         )
->>>>>>> 7f818460
+
+    def init_eventlog(self):
+        self.eventlog = EventLog(parent=self)
+        # Register schemas for notebook services.
+        for file_path in get_schema_files():
+            self.eventlog.register_schema_file(file_path)
 
     @catch_config_error
     def initialize(self, argv=None, find_extensions=True, new_httpserver=True):
@@ -1697,13 +1666,8 @@
         if find_extensions:
             self.find_server_extensions()
         self.init_logging()
-<<<<<<< HEAD
         self.init_eventlog()
-        if self._dispatching:
-            return
-=======
         self.init_server_extensions()
->>>>>>> 7f818460
         self.init_configurables()
         self.init_components()
         self.init_eventlog()
