--- conflicted
+++ resolved
@@ -11,9 +11,5 @@
 # However, be sure to INCLUDE a dot prefix when adding the dev release: X.Y.Z.devN
 # See: https://www.python.org/dev/peps/pep-0440/#public-version-identifiers
 
-<<<<<<< HEAD
-version_info = (1, 0, 9, '')
-=======
 version_info = (1, 2, 0, '.dev0')
->>>>>>> 00a6e259
 __version__ = '.'.join(map(str, version_info[:3])) + ''.join(version_info[3:])