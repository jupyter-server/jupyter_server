--- conflicted
+++ resolved
@@ -3,11 +3,8 @@
 from __future__ import annotations
 
 import importlib
-<<<<<<< HEAD
 import re
-=======
 import logging
->>>>>>> 8f99062f
 from itertools import starmap
 
 from tornado.gen import multi
