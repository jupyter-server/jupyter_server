--- conflicted
+++ resolved
@@ -14,7 +14,6 @@
 from urllib.parse import quote, unquote, urlparse, urljoin
 from urllib.request import pathname2url
 
-<<<<<<< HEAD
 if sys.version_info >= (3, 8):
     from importlib.metadata import entry_points
 else:
@@ -24,10 +23,6 @@
     import importlib.resources as importlib_resources
 else:
     import importlib_resources
-
-from ipython_genutils import py3compat
-=======
->>>>>>> ca5622a0
 
 
 def url_path_join(*pieces):
