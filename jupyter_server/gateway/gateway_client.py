--- conflicted
+++ resolved
@@ -4,17 +4,12 @@
 import json
 import logging
 import os
-<<<<<<< HEAD
+import typing as ty
 from abc import ABC, ABCMeta, abstractmethod
-=======
-import typing as ty
->>>>>>> 323def5b
 from socket import gaierror
-from typing import Any
 
 from tornado import web
-<<<<<<< HEAD
-from tornado.httpclient import AsyncHTTPClient, HTTPError
+from tornado.httpclient import AsyncHTTPClient, HTTPClientError, HTTPResponse
 from traitlets import Bool, Float, Int, TraitError, Type, Unicode, default, validate
 from traitlets.config import LoggingConfigurable, SingletonConfigurable
 
@@ -36,7 +31,7 @@
     """
 
     @abstractmethod
-    def renew_token(self, auth_scheme: str, auth_token: str, **kwargs: Any) -> str:
+    def renew_token(self, auth_scheme: str, auth_token: str, **kwargs: ty.Any) -> str:
         """
         Given the current authorization scheme and token, this method returns
         a (potentially) renewed token for use against the Gateway server.
@@ -49,14 +44,9 @@
     `gateway_token_renewer` and merely returns the provided token.
     """
 
-    def renew_token(self, auth_scheme: str, auth_token: str, **kwargs: Any) -> str:
+    def renew_token(self, auth_scheme: str, auth_token: str, **kwargs: ty.Any) -> str:
         """This implementation simply returns the current authorization token."""
         return auth_token
-=======
-from tornado.httpclient import AsyncHTTPClient, HTTPClientError, HTTPResponse
-from traitlets import Bool, Float, Int, TraitError, Unicode, default, validate
-from traitlets.config import SingletonConfigurable
->>>>>>> 323def5b
 
 
 class GatewayClient(SingletonConfigurable):
@@ -299,7 +289,7 @@
     )
     auth_scheme_env = "JUPYTER_GATEWAY_AUTH_SCHEME"
 
-    @default("auth_scheme_key")
+    @default("auth_scheme")
     def _auth_scheme_default(self):
         return os.environ.get(self.auth_scheme_env, self.auth_scheme_default_value)
 
@@ -387,7 +377,6 @@
             os.environ.get("JUPYTER_GATEWAY_RETRY_MAX", self.gateway_retry_max_default_value)
         )
 
-<<<<<<< HEAD
     gateway_token_renewer_class_default_value = (
         "jupyter_server.gateway.gateway_client.GatewayStaticTokenRenewer"
     )
@@ -400,7 +389,7 @@
     @default("gateway_token_renewer_class")
     def gateway_token_renewer_class_default(self):
         return self.gateway_token_renewer_class_default_value
-=======
+
     launch_timeout_pad_default_value = 2.0
     launch_timeout_pad_env = "JUPYTER_GATEWAY_LAUNCH_TIMEOUT_PAD"
     launch_timeout_pad = Float(
@@ -419,7 +408,6 @@
                 self.launch_timeout_pad_default_value,
             )
         )
->>>>>>> 323def5b
 
     @property
     def gateway_enabled(self):
