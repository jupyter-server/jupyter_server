# Copyright (c) Jupyter Development Team.
# Distributed under the terms of the Modified BSD License.
import asyncio
import json
import logging
import os
import typing as ty
<<<<<<< HEAD
from abc import ABC, ABCMeta, abstractmethod
=======
from datetime import datetime
from email.utils import parsedate_to_datetime
from http.cookies import Morsel, SimpleCookie
>>>>>>> 7d2154a1
from socket import gaierror

from tornado import web
from tornado.httpclient import AsyncHTTPClient, HTTPClientError, HTTPResponse
<<<<<<< HEAD
from traitlets import Bool, Float, Int, TraitError, Type, Unicode, default, validate
from traitlets.config import LoggingConfigurable, SingletonConfigurable


class GatewayTokenRenewerMeta(ABCMeta, type(LoggingConfigurable)):  # type: ignore
    """The metaclass necessary for proper ABC behavior in a Configurable."""

    pass


class GatewayTokenRenewerBase(ABC, LoggingConfigurable, metaclass=GatewayTokenRenewerMeta):
    """
    Abstract base class for refreshing tokens used between this server and a Gateway
    server.  Implementations requiring additional configuration can extend their class
    with appropriate configuration values or convey those values via appropriate
    environment variables relative to the implementation.
    """

    @abstractmethod
    def renew_token(
        self,
        auth_header_key: str,
        auth_scheme: ty.Union[str, None],
        auth_token: str,
        **kwargs: ty.Any,
    ) -> str:
        """
        Given the current authorization header key, scheme, and token, this method returns
        a (potentially) renewed token for use against the Gateway server.
        """
        pass


class GatewayStaticTokenRenewer(GatewayTokenRenewerBase):
    """GatewayStaticTokenRenewer is the default value to the GatewayClient trait
    `gateway_token_renewer` and merely returns the provided token.
    """

    def renew_token(
        self,
        auth_header_key: str,
        auth_scheme: ty.Union[str, None],
        auth_token: str,
        **kwargs: ty.Any,
    ) -> str:
        """This implementation simply returns the current authorization token."""
        return auth_token
=======
from traitlets import Bool, Float, Int, TraitError, Unicode, default, observe, validate
from traitlets.config import SingletonConfigurable
>>>>>>> 7d2154a1


class GatewayClient(SingletonConfigurable):
    """This class manages the configuration.  It's its own singleton class so that we
    can share these values across all objects.  It also contains some helper methods
     to build request arguments out of the various config options.

    """

    url = Unicode(
        default_value=None,
        allow_none=True,
        config=True,
        help="""The url of the Kernel or Enterprise Gateway server where
kernel specifications are defined and kernel management takes place.
If defined, this Notebook server acts as a proxy for all kernel
management and kernel specification retrieval.  (JUPYTER_GATEWAY_URL env var)
        """,
    )

    url_env = "JUPYTER_GATEWAY_URL"

    @default("url")
    def _url_default(self):
        return os.environ.get(self.url_env)

    @validate("url")
    def _url_validate(self, proposal):
        value = proposal["value"]
        # Ensure value, if present, starts with 'http'
        if value is not None and len(value) > 0:
            if not str(value).lower().startswith("http"):
                raise TraitError("GatewayClient url must start with 'http': '%r'" % value)
        return value

    ws_url = Unicode(
        default_value=None,
        allow_none=True,
        config=True,
        help="""The websocket url of the Kernel or Enterprise Gateway server.  If not provided, this value
will correspond to the value of the Gateway url with 'ws' in place of 'http'.  (JUPYTER_GATEWAY_WS_URL env var)
        """,
    )

    ws_url_env = "JUPYTER_GATEWAY_WS_URL"

    @default("ws_url")
    def _ws_url_default(self):
        default_value = os.environ.get(self.ws_url_env)
        if default_value is None:
            if self.gateway_enabled:
                default_value = self.url.lower().replace("http", "ws")
        return default_value

    @validate("ws_url")
    def _ws_url_validate(self, proposal):
        value = proposal["value"]
        # Ensure value, if present, starts with 'ws'
        if value is not None and len(value) > 0:
            if not str(value).lower().startswith("ws"):
                raise TraitError("GatewayClient ws_url must start with 'ws': '%r'" % value)
        return value

    kernels_endpoint_default_value = "/api/kernels"
    kernels_endpoint_env = "JUPYTER_GATEWAY_KERNELS_ENDPOINT"
    kernels_endpoint = Unicode(
        default_value=kernels_endpoint_default_value,
        config=True,
        help="""The gateway API endpoint for accessing kernel resources (JUPYTER_GATEWAY_KERNELS_ENDPOINT env var)""",
    )

    @default("kernels_endpoint")
    def _kernels_endpoint_default(self):
        return os.environ.get(self.kernels_endpoint_env, self.kernels_endpoint_default_value)

    kernelspecs_endpoint_default_value = "/api/kernelspecs"
    kernelspecs_endpoint_env = "JUPYTER_GATEWAY_KERNELSPECS_ENDPOINT"
    kernelspecs_endpoint = Unicode(
        default_value=kernelspecs_endpoint_default_value,
        config=True,
        help="""The gateway API endpoint for accessing kernelspecs (JUPYTER_GATEWAY_KERNELSPECS_ENDPOINT env var)""",
    )

    @default("kernelspecs_endpoint")
    def _kernelspecs_endpoint_default(self):
        return os.environ.get(
            self.kernelspecs_endpoint_env, self.kernelspecs_endpoint_default_value
        )

    kernelspecs_resource_endpoint_default_value = "/kernelspecs"
    kernelspecs_resource_endpoint_env = "JUPYTER_GATEWAY_KERNELSPECS_RESOURCE_ENDPOINT"
    kernelspecs_resource_endpoint = Unicode(
        default_value=kernelspecs_resource_endpoint_default_value,
        config=True,
        help="""The gateway endpoint for accessing kernelspecs resources
(JUPYTER_GATEWAY_KERNELSPECS_RESOURCE_ENDPOINT env var)""",
    )

    @default("kernelspecs_resource_endpoint")
    def _kernelspecs_resource_endpoint_default(self):
        return os.environ.get(
            self.kernelspecs_resource_endpoint_env,
            self.kernelspecs_resource_endpoint_default_value,
        )

    connect_timeout_default_value = 40.0
    connect_timeout_env = "JUPYTER_GATEWAY_CONNECT_TIMEOUT"
    connect_timeout = Float(
        default_value=connect_timeout_default_value,
        config=True,
        help="""The time allowed for HTTP connection establishment with the Gateway server.
(JUPYTER_GATEWAY_CONNECT_TIMEOUT env var)""",
    )

    @default("connect_timeout")
    def connect_timeout_default(self):
        return float(os.environ.get(self.connect_timeout_env, self.connect_timeout_default_value))

    request_timeout_default_value = 42.0
    request_timeout_env = "JUPYTER_GATEWAY_REQUEST_TIMEOUT"
    request_timeout = Float(
        default_value=request_timeout_default_value,
        config=True,
        help="""The time allowed for HTTP request completion. (JUPYTER_GATEWAY_REQUEST_TIMEOUT env var)""",
    )

    @default("request_timeout")
    def request_timeout_default(self):
        return float(os.environ.get(self.request_timeout_env, self.request_timeout_default_value))

    client_key = Unicode(
        default_value=None,
        allow_none=True,
        config=True,
        help="""The filename for client SSL key, if any.  (JUPYTER_GATEWAY_CLIENT_KEY env var)
        """,
    )
    client_key_env = "JUPYTER_GATEWAY_CLIENT_KEY"

    @default("client_key")
    def _client_key_default(self):
        return os.environ.get(self.client_key_env)

    client_cert = Unicode(
        default_value=None,
        allow_none=True,
        config=True,
        help="""The filename for client SSL certificate, if any.  (JUPYTER_GATEWAY_CLIENT_CERT env var)
        """,
    )
    client_cert_env = "JUPYTER_GATEWAY_CLIENT_CERT"

    @default("client_cert")
    def _client_cert_default(self):
        return os.environ.get(self.client_cert_env)

    ca_certs = Unicode(
        default_value=None,
        allow_none=True,
        config=True,
        help="""The filename of CA certificates or None to use defaults.  (JUPYTER_GATEWAY_CA_CERTS env var)
        """,
    )
    ca_certs_env = "JUPYTER_GATEWAY_CA_CERTS"

    @default("ca_certs")
    def _ca_certs_default(self):
        return os.environ.get(self.ca_certs_env)

    http_user = Unicode(
        default_value=None,
        allow_none=True,
        config=True,
        help="""The username for HTTP authentication. (JUPYTER_GATEWAY_HTTP_USER env var)
        """,
    )
    http_user_env = "JUPYTER_GATEWAY_HTTP_USER"

    @default("http_user")
    def _http_user_default(self):
        return os.environ.get(self.http_user_env)

    http_pwd = Unicode(
        default_value=None,
        allow_none=True,
        config=True,
        help="""The password for HTTP authentication.  (JUPYTER_GATEWAY_HTTP_PWD env var)
        """,
    )
    http_pwd_env = "JUPYTER_GATEWAY_HTTP_PWD"

    @default("http_pwd")
    def _http_pwd_default(self):
        return os.environ.get(self.http_pwd_env)

    headers_default_value = "{}"
    headers_env = "JUPYTER_GATEWAY_HEADERS"
    headers = Unicode(
        default_value=headers_default_value,
        allow_none=True,
        config=True,
        help="""Additional HTTP headers to pass on the request.  This value will be converted to a dict.
          (JUPYTER_GATEWAY_HEADERS env var)
        """,
    )

    @default("headers")
    def _headers_default(self):
        return os.environ.get(self.headers_env, self.headers_default_value)

    auth_header_key_default_value = "Authorization"
    auth_header_key = Unicode(
        config=True,
        help="""The authorization header's key name (typically 'Authorization') used in the HTTP headers. The
header will be formatted as::

{'{auth_header_key}': '{auth_scheme} {auth_token}'}

If the authorization header key takes a single value, `auth_scheme` should be set to None and
'auth_token' should be configured to use the appropriate value.

(JUPYTER_GATEWAY_AUTH_HEADER_KEY env var)""",
    )
    auth_header_key_env = "JUPYTER_GATEWAY_AUTH_HEADER_KEY"

    @default("auth_header_key")
    def _auth_header_key_default(self):
        return os.environ.get(self.auth_header_key_env, self.auth_header_key_default_value)

    auth_token_default_value = ""
    auth_token = Unicode(
        default_value=None,
        allow_none=True,
        config=True,
        help="""The authorization token used in the HTTP headers. The header will be formatted as::

{'{auth_header_key}': '{auth_scheme} {auth_token}'}

(JUPYTER_GATEWAY_AUTH_TOKEN env var)""",
    )
    auth_token_env = "JUPYTER_GATEWAY_AUTH_TOKEN"

    @default("auth_token")
    def _auth_token_default(self):
        return os.environ.get(self.auth_token_env, self.auth_token_default_value)

    auth_scheme_default_value = "token"  # This value is purely for backwards compatibility
    auth_scheme = Unicode(
        allow_none=True,
        config=True,
        help="""The auth scheme, added as a prefix to the authorization token used in the HTTP headers.
(JUPYTER_GATEWAY_AUTH_SCHEME env var)""",
    )
    auth_scheme_env = "JUPYTER_GATEWAY_AUTH_SCHEME"

    @default("auth_scheme")
    def _auth_scheme_default(self):
        return os.environ.get(self.auth_scheme_env, self.auth_scheme_default_value)

    validate_cert_default_value = True
    validate_cert_env = "JUPYTER_GATEWAY_VALIDATE_CERT"
    validate_cert = Bool(
        default_value=validate_cert_default_value,
        config=True,
        help="""For HTTPS requests, determines if server's certificate should be validated or not.
(JUPYTER_GATEWAY_VALIDATE_CERT env var)""",
    )

    @default("validate_cert")
    def validate_cert_default(self):
        return bool(
            os.environ.get(self.validate_cert_env, str(self.validate_cert_default_value))
            not in ["no", "false"]
        )

<<<<<<< HEAD
    env_whitelist_default_value = ""
    env_whitelist_env = "JUPYTER_GATEWAY_ENV_WHITELIST"
    env_whitelist = Unicode(
        default_value=env_whitelist_default_value,
        config=True,
        help="""A comma-separated list of environment variable names that will be included, along with
their values, in the kernel startup request.  The corresponding `env_whitelist` configuration
value must also be set on the Gateway server - since that configuration value indicates which
environmental values to make available to the kernel. (JUPYTER_GATEWAY_ENV_WHITELIST env var)""",
=======
    def __init__(self, **kwargs):
        super().__init__(**kwargs)
        self._static_args = {}  # initialized on first use

        # store of cookies with store time
        self._cookies = {}  # type: ty.Dict[str, ty.Tuple[Morsel, datetime]]

    allowed_envs_default_value = ""
    allowed_envs_env = "JUPYTER_GATEWAY_ALLOWED_ENVS"
    allowed_envs = Unicode(
        default_value=allowed_envs_default_value,
        config=True,
        help="""A comma-separated list of environment variable names that will be included, along with
         their values, in the kernel startup request.  The corresponding `allowed_envs` configuration
         value must also be set on the Gateway server - since that configuration value indicates which
         environmental values to make available to the kernel. (JUPYTER_GATEWAY_ALLOWED_ENVS env var)""",
>>>>>>> 7d2154a1
    )

    @default("allowed_envs")
    def _allowed_envs_default(self):
        return os.environ.get(
            "JUPYTER_GATEWAY_ENV_WHITELIST",
            os.environ.get(self.allowed_envs_env, self.allowed_envs_default_value),
        )

    env_whitelist = Unicode(
        default_value=allowed_envs_default_value,
        config=True,
        help="""Deprecated, use `GatewayClient.allowed_envs`""",
    )

    gateway_retry_interval_default_value = 1.0
    gateway_retry_interval_env = "JUPYTER_GATEWAY_RETRY_INTERVAL"
    gateway_retry_interval = Float(
        default_value=gateway_retry_interval_default_value,
        config=True,
        help="""The time allowed for HTTP reconnection with the Gateway server for the first time.
Next will be JUPYTER_GATEWAY_RETRY_INTERVAL multiplied by two in factor of numbers of retries
but less than JUPYTER_GATEWAY_RETRY_INTERVAL_MAX.
(JUPYTER_GATEWAY_RETRY_INTERVAL env var)""",
    )

    @default("gateway_retry_interval")
    def gateway_retry_interval_default(self):
        return float(
            os.environ.get(
                self.gateway_retry_interval_env,
                self.gateway_retry_interval_default_value,
            )
        )

    gateway_retry_interval_max_default_value = 30.0
    gateway_retry_interval_max_env = "JUPYTER_GATEWAY_RETRY_INTERVAL_MAX"
    gateway_retry_interval_max = Float(
        default_value=gateway_retry_interval_max_default_value,
        config=True,
        help="""The maximum time allowed for HTTP reconnection retry with the Gateway server.
(JUPYTER_GATEWAY_RETRY_INTERVAL_MAX env var)""",
    )

    @default("gateway_retry_interval_max")
    def gateway_retry_interval_max_default(self):
        return float(
            os.environ.get(
                self.gateway_retry_interval_max_env,
                self.gateway_retry_interval_max_default_value,
            )
        )

    gateway_retry_max_default_value = 5
    gateway_retry_max_env = "JUPYTER_GATEWAY_RETRY_MAX"
    gateway_retry_max = Int(
        default_value=gateway_retry_max_default_value,
        config=True,
        help="""The maximum retries allowed for HTTP reconnection with the Gateway server.
(JUPYTER_GATEWAY_RETRY_MAX env var)""",
    )

    @default("gateway_retry_max")
    def gateway_retry_max_default(self):
        return int(os.environ.get(self.gateway_retry_max_env, self.gateway_retry_max_default_value))

    gateway_token_renewer_class_default_value = (
        "jupyter_server.gateway.gateway_client.GatewayStaticTokenRenewer"
    )
    gateway_token_renewer_class_env = "JUPYTER_GATEWAY_TOKEN_RENEWER_CLASS"
    gateway_token_renewer_class = Type(
        klass=GatewayTokenRenewerBase,
        config=True,
        help="""The class to use for Gateway token renewal. (JUPYTER_GATEWAY_TOKEN_RENEWER_CLASS env var)""",
    )

    @default("gateway_token_renewer_class")
    def gateway_token_renewer_class_default(self):
        return os.environ.get(
            self.gateway_token_renewer_class_env, self.gateway_token_renewer_class_default_value
        )

    launch_timeout_pad_default_value = 2.0
    launch_timeout_pad_env = "JUPYTER_GATEWAY_LAUNCH_TIMEOUT_PAD"
    launch_timeout_pad = Float(
        default_value=launch_timeout_pad_default_value,
        config=True,
        help="""Timeout pad to be ensured between KERNEL_LAUNCH_TIMEOUT and request_timeout
such that request_timeout >= KERNEL_LAUNCH_TIMEOUT + launch_timeout_pad.
(JUPYTER_GATEWAY_LAUNCH_TIMEOUT_PAD env var)""",
    )

    @default("launch_timeout_pad")
    def launch_timeout_pad_default(self):
        return float(
            os.environ.get(
                self.launch_timeout_pad_env,
                self.launch_timeout_pad_default_value,
            )
        )

    accept_cookies_value = False
    accept_cookies_env = "JUPYTER_GATEWAY_ACCEPT_COOKIES"
    accept_cookies = Bool(
        default_value=accept_cookies_value,
        config=True,
        help="""Accept and manage cookies sent by the service side. This is often useful
        for load balancers to decide which backend node to use.
        (JUPYTER_GATEWAY_ACCEPT_COOKIES env var)""",
    )

    @default("accept_cookies")
    def accept_cookies_default(self):
        return bool(
            os.environ.get(self.accept_cookies_env, str(self.accept_cookies_value).lower())
            not in ["no", "false"]
        )

    _deprecated_traits = {
        "env_whitelist": ("allowed_envs", "2.0"),
    }

    # Method copied from
    # https://github.com/jupyterhub/jupyterhub/blob/d1a85e53dccfc7b1dd81b0c1985d158cc6b61820/jupyterhub/auth.py#L143-L161
    @observe(*list(_deprecated_traits))
    def _deprecated_trait(self, change):
        """observer for deprecated traits"""
        old_attr = change.name
        new_attr, version = self._deprecated_traits[old_attr]
        new_value = getattr(self, new_attr)
        if new_value != change.new:
            # only warn if different
            # protects backward-compatible config from warnings
            # if they set the same value under both names
            self.log.warning(
                (
                    "{cls}.{old} is deprecated in jupyter_server "
                    "{version}, use {cls}.{new} instead"
                ).format(
                    cls=self.__class__.__name__,
                    old=old_attr,
                    new=new_attr,
                    version=version,
                )
            )
            setattr(self, new_attr, change.new)

    @property
    def gateway_enabled(self):
        return bool(self.url is not None and len(self.url) > 0)

    # Ensure KERNEL_LAUNCH_TIMEOUT has a default value.
    KERNEL_LAUNCH_TIMEOUT = int(os.environ.get("KERNEL_LAUNCH_TIMEOUT", 40))

    _connection_args: dict  # initialized on first use

    gateway_token_renewer: GatewayTokenRenewerBase

    def __init__(self, **kwargs):
        super().__init__(**kwargs)
        self._connection_args = {}  # initialized on first use
        self.gateway_token_renewer = self.gateway_token_renewer_class(parent=self, log=self.log)

    def init_connection_args(self):
        """Initialize arguments used on every request.  Since these are primarily static values,
        we'll perform this operation once.
        """
        # Ensure that request timeout and KERNEL_LAUNCH_TIMEOUT are in sync, taking the
        #  greater value of the two and taking into account the following relation:
        #  request_timeout = KERNEL_LAUNCH_TIME + padding
        minimum_request_timeout = (
            float(GatewayClient.KERNEL_LAUNCH_TIMEOUT) + self.launch_timeout_pad
        )
        if self.request_timeout < minimum_request_timeout:
            self.request_timeout = minimum_request_timeout
        elif self.request_timeout > minimum_request_timeout:
            GatewayClient.KERNEL_LAUNCH_TIMEOUT = int(
                self.request_timeout - self.launch_timeout_pad
            )
        # Ensure any adjustments are reflected in env.
        os.environ["KERNEL_LAUNCH_TIMEOUT"] = str(GatewayClient.KERNEL_LAUNCH_TIMEOUT)

        self._connection_args["headers"] = json.loads(self.headers)
        if self.auth_header_key not in self._connection_args["headers"].keys():
            self._connection_args["headers"].update(
                {f"{self.auth_header_key}": f"{self.auth_scheme} {self.auth_token}"}
            )
        self._connection_args["connect_timeout"] = self.connect_timeout
        self._connection_args["request_timeout"] = self.request_timeout
        self._connection_args["validate_cert"] = self.validate_cert
        if self.client_cert:
            self._connection_args["client_cert"] = self.client_cert
            self._connection_args["client_key"] = self.client_key
            if self.ca_certs:
                self._connection_args["ca_certs"] = self.ca_certs
        if self.http_user:
            self._connection_args["auth_username"] = self.http_user
        if self.http_pwd:
            self._connection_args["auth_password"] = self.http_pwd

    def load_connection_args(self, **kwargs):
        """Merges the static args relative to the connection, with the given keyword arguments.  If statics
        have yet to be initialized, we'll do that here.

        """
        if len(self._connection_args) == 0:
            self.init_connection_args()

        # Give token renewal a shot at renewing the token
        prev_auth_token = self.auth_token
        try:
            self.auth_token = self.gateway_token_renewer.renew_token(
                self.auth_header_key, self.auth_scheme, self.auth_token
            )
        except Exception as ex:
            self.log.error(
                f"An exception occurred attempting to renew the "
                f"Gateway authorization token using an instance of class "
                f"'{self.gateway_token_renewer_class}'.  The request will "
                f"proceed using the current token value.  Exception was: {ex}"
            )
            self.auth_token = prev_auth_token

        for arg, value in self._connection_args.items():
            if arg == "headers":
                given_value = kwargs.setdefault(arg, {})
                if isinstance(given_value, dict):
                    given_value.update(value)
                    # Ensure the auth header is current
                    given_value.update(
                        {f"{self.auth_header_key}": f"{self.auth_scheme} {self.auth_token}"}
                    )
            else:
                kwargs[arg] = value

        if self.accept_cookies:
            self._update_cookie_header(kwargs)

        return kwargs

    def update_cookies(self, cookie: SimpleCookie) -> None:
        """Update cookies from existing requests for load balancers"""
        if not self.accept_cookies:
            return

        store_time = datetime.now()
        for key, item in cookie.items():
            # Convert "expires" arg into "max-age" to facilitate expiration management.
            # As "max-age" has precedence, ignore "expires" when "max-age" exists.
            if item.get("expires") and not item.get("max-age"):
                expire_timedelta = parsedate_to_datetime(item["expires"]) - store_time
                item["max-age"] = str(expire_timedelta.total_seconds())

            self._cookies[key] = (item, store_time)

    def _clear_expired_cookies(self) -> None:
        check_time = datetime.now()
        expired_keys = []

        for key, (morsel, store_time) in self._cookies.items():
            cookie_max_age = morsel.get("max-age")
            if not cookie_max_age:
                continue
            expired_timedelta = check_time - store_time
            if expired_timedelta.total_seconds() > float(cookie_max_age):
                expired_keys.append(key)

        for key in expired_keys:
            self._cookies.pop(key)

    def _update_cookie_header(self, connection_args: dict) -> None:
        self._clear_expired_cookies()

        gateway_cookie_values = "; ".join(
            f"{name}={morsel.coded_value}" for name, (morsel, _time) in self._cookies.items()
        )
        if gateway_cookie_values:
            headers = connection_args.get("headers", {})

            # As headers are case-insensitive, we get existing name of cookie header,
            #  or use "Cookie" by default.
            cookie_header_name = next(
                (header_key for header_key in headers if header_key.lower() == "cookie"),
                "Cookie",
            )
            existing_cookie = headers.get(cookie_header_name)

            # merge gateway-managed cookies with cookies already in arguments
            if existing_cookie:
                gateway_cookie_values = existing_cookie + "; " + gateway_cookie_values
            headers[cookie_header_name] = gateway_cookie_values

            connection_args["headers"] = headers


class RetryableHTTPClient:
    """
    Inspired by urllib.util.Retry (https://urllib3.readthedocs.io/en/stable/reference/urllib3.util.html),
    this class is initialized with desired retry characteristics, uses a recursive method `fetch()` against an instance
    of `AsyncHTTPClient` which tracks the current retry count across applicable request retries.
    """

    MAX_RETRIES_DEFAULT = 2
    MAX_RETRIES_CAP = 10  # The upper limit to max_retries value.
    max_retries: int = int(os.getenv("JUPYTER_GATEWAY_MAX_REQUEST_RETRIES", MAX_RETRIES_DEFAULT))
    max_retries = max(0, min(max_retries, MAX_RETRIES_CAP))  # Enforce boundaries
    retried_methods: ty.Set[str] = {"GET", "DELETE"}
    retried_errors: ty.Set[int] = {502, 503, 504, 599}
    retried_exceptions: ty.Set[type] = {ConnectionError}
    backoff_factor: float = 0.1

    def __init__(self):
        self.retry_count: int = 0
        self.client: AsyncHTTPClient = AsyncHTTPClient()

    async def fetch(self, endpoint: str, **kwargs: ty.Any) -> HTTPResponse:
        """
        Retryable AsyncHTTPClient.fetch() method.  When the request fails, this method will
        recurse up to max_retries times if the condition deserves a retry.
        """
        self.retry_count = 0
        return await self._fetch(endpoint, **kwargs)

    async def _fetch(self, endpoint: str, **kwargs: ty.Any) -> HTTPResponse:
        """
        Performs the fetch against the contained AsyncHTTPClient instance and determines
        if retry is necessary on any exceptions.  If so, retry is performed recursively.
        """
        try:
            response: HTTPResponse = await self.client.fetch(endpoint, **kwargs)
        except Exception as e:
            is_retryable: bool = await self._is_retryable(kwargs["method"], e)
            if not is_retryable:
                raise e
            logging.getLogger("ServerApp").info(
                f"Attempting retry ({self.retry_count}) against "
                f"endpoint '{endpoint}'.  Retried error: '{repr(e)}'"
            )
            response = await self._fetch(endpoint, **kwargs)
        return response

    async def _is_retryable(self, method: str, exception: Exception) -> bool:
        """Determines if the given exception is retryable based on object's configuration."""

        if method not in self.retried_methods:
            return False
        if self.retry_count == self.max_retries:
            return False

        # Determine if error is retryable...
        if isinstance(exception, HTTPClientError):
            hce: HTTPClientError = exception
            if hce.code not in self.retried_errors:
                return False
        elif not any(isinstance(exception, error) for error in self.retried_exceptions):
            return False

        # Is retryable, wait for backoff, then increment count
        await asyncio.sleep(self.backoff_factor * (2**self.retry_count))
        self.retry_count += 1
        return True


async def gateway_request(endpoint: str, **kwargs: ty.Any) -> HTTPResponse:
    """Make an async request to kernel gateway endpoint, returns a response"""
    kwargs = GatewayClient.instance().load_connection_args(**kwargs)
    rhc = RetryableHTTPClient()
    try:
        response = await rhc.fetch(endpoint, **kwargs)
    # Trap a set of common exceptions so that we can inform the user that their Gateway url is incorrect
    # or the server is not running.
    # NOTE: We do this here since this handler is called during the server's startup and subsequent refreshes
    # of the tree view.
    except HTTPClientError as e:
        raise web.HTTPError(
            e.code,
            f"Error attempting to connect to Gateway server url '{GatewayClient.instance().url}'.  "
            "Ensure gateway url is valid and the Gateway instance is running.",
        ) from e
    except ConnectionError as e:
        raise web.HTTPError(
            503,
            f"ConnectionError was received from Gateway server url '{GatewayClient.instance().url}'.  "
            "Check to be sure the Gateway instance is running.",
        ) from e
    except gaierror as e:
        raise web.HTTPError(
            404,
            f"The Gateway server specified in the gateway_url '{GatewayClient.instance().url}' doesn't "
            f"appear to be valid.  Ensure gateway url is valid and the Gateway instance is running.",
        ) from e

    if GatewayClient.instance().accept_cookies:
        # Update cookies on GatewayClient from server if configured.
        cookie_values = response.headers.get("Set-Cookie")
        if cookie_values:
            cookie: SimpleCookie = SimpleCookie()
            cookie.load(cookie_values)
            GatewayClient.instance().update_cookies(cookie)
    return response<|MERGE_RESOLUTION|>--- conflicted
+++ resolved
@@ -5,19 +5,25 @@
 import logging
 import os
 import typing as ty
-<<<<<<< HEAD
 from abc import ABC, ABCMeta, abstractmethod
-=======
 from datetime import datetime
 from email.utils import parsedate_to_datetime
 from http.cookies import Morsel, SimpleCookie
->>>>>>> 7d2154a1
 from socket import gaierror
 
 from tornado import web
 from tornado.httpclient import AsyncHTTPClient, HTTPClientError, HTTPResponse
-<<<<<<< HEAD
-from traitlets import Bool, Float, Int, TraitError, Type, Unicode, default, validate
+from traitlets import (
+    Bool,
+    Float,
+    Int,
+    TraitError,
+    Type,
+    Unicode,
+    default,
+    observe,
+    validate,
+)
 from traitlets.config import LoggingConfigurable, SingletonConfigurable
 
 
@@ -64,10 +70,6 @@
     ) -> str:
         """This implementation simply returns the current authorization token."""
         return auth_token
-=======
-from traitlets import Bool, Float, Int, TraitError, Unicode, default, observe, validate
-from traitlets.config import SingletonConfigurable
->>>>>>> 7d2154a1
 
 
 class GatewayClient(SingletonConfigurable):
@@ -343,34 +345,15 @@
             not in ["no", "false"]
         )
 
-<<<<<<< HEAD
-    env_whitelist_default_value = ""
-    env_whitelist_env = "JUPYTER_GATEWAY_ENV_WHITELIST"
-    env_whitelist = Unicode(
-        default_value=env_whitelist_default_value,
+    allowed_envs_default_value = ""
+    allowed_envs_env = "JUPYTER_GATEWAY_ALLOWED_ENVS"
+    allowed_envs = Unicode(
+        default_value=allowed_envs_default_value,
         config=True,
         help="""A comma-separated list of environment variable names that will be included, along with
 their values, in the kernel startup request.  The corresponding `env_whitelist` configuration
 value must also be set on the Gateway server - since that configuration value indicates which
 environmental values to make available to the kernel. (JUPYTER_GATEWAY_ENV_WHITELIST env var)""",
-=======
-    def __init__(self, **kwargs):
-        super().__init__(**kwargs)
-        self._static_args = {}  # initialized on first use
-
-        # store of cookies with store time
-        self._cookies = {}  # type: ty.Dict[str, ty.Tuple[Morsel, datetime]]
-
-    allowed_envs_default_value = ""
-    allowed_envs_env = "JUPYTER_GATEWAY_ALLOWED_ENVS"
-    allowed_envs = Unicode(
-        default_value=allowed_envs_default_value,
-        config=True,
-        help="""A comma-separated list of environment variable names that will be included, along with
-         their values, in the kernel startup request.  The corresponding `allowed_envs` configuration
-         value must also be set on the Gateway server - since that configuration value indicates which
-         environmental values to make available to the kernel. (JUPYTER_GATEWAY_ALLOWED_ENVS env var)""",
->>>>>>> 7d2154a1
     )
 
     @default("allowed_envs")
@@ -533,6 +516,9 @@
         super().__init__(**kwargs)
         self._connection_args = {}  # initialized on first use
         self.gateway_token_renewer = self.gateway_token_renewer_class(parent=self, log=self.log)
+
+        # store of cookies with store time
+        self._cookies = {}  # type: ty.Dict[str, ty.Tuple[Morsel, datetime]]
 
     def init_connection_args(self):
         """Initialize arguments used on every request.  Since these are primarily static values,
