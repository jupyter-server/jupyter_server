--- conflicted
+++ resolved
@@ -361,15 +361,9 @@
         user = json.loads(cookie_value)
         cookie_creation_time = user.get("cookie_creation_time", None)
 
-<<<<<<< HEAD
         if not cookie_creation_time:
-            raise ValueError(
-                'No cookie_creation_time in cookie; must recreate cookie')
-=======
-        if cookie_creation_time is None:
             self.clear_login_cookie()
             raise ValueError("No cookie_creation_time in cookie; must recreate cookie")
->>>>>>> 741f2fcb
         secret_creation_time = self.parent._cookie_secret_creation_time
         if not secret_creation_time:
             raise ValueError('Secret creation time not set')
@@ -745,15 +739,9 @@
                 config_file = os.path.join(config_dir, "jupyter_server_config.json")
                 self.hashed_password = set_password(new_password, config_file=config_file)
                 self.log.info(_i18n("Wrote hashed password to {file}").format(file=config_file))
-<<<<<<< HEAD
-                self.parent._write_cookie_secret_file(
-                    self.parent.cookie_secret)
-                self.log.info(_i18n("Touched cookie secret file to update"
-                                    " server secret time"))
-=======
                 self.parent._write_cookie_secret_file(self.parent.cookie_secret)
-                self.log.info(_i18n("Touched cookie secret file to update" " server secert time"))
->>>>>>> 741f2fcb
+                self.log.info(_i18n("Touched cookie secret file to update server secret time"))
+
 
         return user
 
