--- conflicted
+++ resolved
@@ -319,10 +319,7 @@
 
         if content:
             model["content"] = contents = []
-<<<<<<< HEAD
-=======
             os_dir = os_path
->>>>>>> 8d1e4836
             for name in os.listdir(os_dir):
                 try:
                     os_path = os.path.join(os_dir, name)
@@ -811,11 +808,8 @@
 
         if content:
             model["content"] = contents = []
-<<<<<<< HEAD
-=======
             os_dir = os_path
             dir_contents = await run_sync(os.listdir, os_dir)
->>>>>>> 8d1e4836
             for name in dir_contents:
                 try:
                     os_path = os.path.join(os_dir, name)
