"""A contents manager that uses the local file system for storage."""

# Copyright (c) Jupyter Development Team.
# Distributed under the terms of the Modified BSD License.

from datetime import datetime
import errno
import os
import shutil
import stat
import sys
import mimetypes
import nbformat

from anyio import run_sync_in_worker_thread
from send2trash import send2trash
from tornado import web

from .filecheckpoints import AsyncFileCheckpoints, FileCheckpoints
from .fileio import AsyncFileManagerMixin, FileManagerMixin
from .manager import AsyncContentsManager, ContentsManager
from ...utils import exists

from ipython_genutils.importstring import import_item
from traitlets import Any, Unicode, Bool, TraitError, observe, default, validate
from ipython_genutils.py3compat import getcwd, string_types

from jupyter_core.paths import is_hidden, is_file_hidden

from jupyter_server import _tz as tz
from jupyter_server.utils import to_api_path
from jupyter_server.base.handlers import AuthenticatedFileHandler
from jupyter_server.transutils import _

try:
    from os.path import samefile
except ImportError:
    # windows + py2
    from jupyter_server.utils import samefile_simple as samefile

_script_exporter = None


class FileContentsManager(FileManagerMixin, ContentsManager):

    root_dir = Unicode(config=True)

    @default('root_dir')
    def _default_root_dir(self):
        try:
            return self.parent.root_dir
        except AttributeError:
            return getcwd()

    post_save_hook = Any(None, config=True, allow_none=True,
        help="""Python callable or importstring thereof

        to be called on the path of a file just saved.

        This can be used to process the file on disk,
        such as converting the notebook to a script or HTML via nbconvert.

        It will be called as (all arguments passed by keyword)::

            hook(os_path=os_path, model=model, contents_manager=instance)

        - path: the filesystem path to the file just written
        - model: the model representing the file
        - contents_manager: this ContentsManager instance
        """
    )

    @validate('post_save_hook')
    def _validate_post_save_hook(self, proposal):
        value = proposal['value']
        if isinstance(value, string_types):
            value = import_item(value)
        if not callable(value):
            raise TraitError("post_save_hook must be callable")
        return value

    def run_post_save_hook(self, model, os_path):
        """Run the post-save hook if defined, and log errors"""
        if self.post_save_hook:
            try:
                self.log.debug("Running post-save hook on %s", os_path)
                self.post_save_hook(os_path=os_path, model=model, contents_manager=self)
            except Exception as e:
                self.log.error("Post-save hook failed o-n %s", os_path, exc_info=True)
                raise web.HTTPError(500, u'Unexpected error while running post hook save: %s' %
                                    e) from e

    @validate('root_dir')
    def _validate_root_dir(self, proposal):
        """Do a bit of validation of the root_dir."""
        value = proposal['value']
        if not os.path.isabs(value):
            # If we receive a non-absolute path, make it absolute.
            value = os.path.abspath(value)
        if not os.path.isdir(value):
            raise TraitError("%r is not a directory" % value)
        return value

    @default('checkpoints_class')
    def _checkpoints_class_default(self):
        return FileCheckpoints

    delete_to_trash = Bool(True, config=True,
        help="""If True (default), deleting files will send them to the
        platform's trash/recycle bin, where they can be recovered. If False,
        deleting files really deletes them.""")

    @default('files_handler_class')
    def _files_handler_class_default(self):
        return AuthenticatedFileHandler

    @default('files_handler_params')
    def _files_handler_params_default(self):
        return {'path': self.root_dir}

    def is_hidden(self, path):
        """Does the API style path correspond to a hidden directory or file?

        Parameters
        ----------
        path : string
            The path to check. This is an API path (`/` separated,
            relative to root_dir).

        Returns
        -------
        hidden : bool
            Whether the path exists and is hidden.
        """
        path = path.strip('/')
        os_path = self._get_os_path(path=path)
        return is_hidden(os_path, self.root_dir)

    def file_exists(self, path):
        """Returns True if the file exists, else returns False.

        API-style wrapper for os.path.isfile

        Parameters
        ----------
        path : string
            The relative path to the file (with '/' as separator)

        Returns
        -------
        exists : bool
            Whether the file exists.
        """
        path = path.strip('/')
        os_path = self._get_os_path(path)
        return os.path.isfile(os_path)

    def dir_exists(self, path):
        """Does the API-style path refer to an extant directory?

        API-style wrapper for os.path.isdir

        Parameters
        ----------
        path : string
            The path to check. This is an API path (`/` separated,
            relative to root_dir).

        Returns
        -------
        exists : bool
            Whether the path is indeed a directory.
        """
        path = path.strip('/')
        os_path = self._get_os_path(path=path)
        return os.path.isdir(os_path)

    def exists(self, path):
        """Returns True if the path exists, else returns False.

        API-style wrapper for os.path.exists

        Parameters
        ----------
        path : string
            The API path to the file (with '/' as separator)

        Returns
        -------
        exists : bool
            Whether the target exists.
        """
        path = path.strip('/')
        os_path = self._get_os_path(path=path)
        return exists(os_path)

    def _base_model(self, path):
        """Build the common base of a contents model"""
        os_path = self._get_os_path(path)
        info = os.lstat(os_path)

        try:
            # size of file
            size = info.st_size
        except (ValueError, OSError):
            self.log.warning('Unable to get size.')
            size = None

        try:
            last_modified = tz.utcfromtimestamp(info.st_mtime)
        except (ValueError, OSError):
            # Files can rarely have an invalid timestamp
            # https://github.com/jupyter/notebook/issues/2539
            # https://github.com/jupyter/notebook/issues/2757
            # Use the Unix epoch as a fallback so we don't crash.
            self.log.warning('Invalid mtime %s for %s', info.st_mtime, os_path)
            last_modified = datetime(1970, 1, 1, 0, 0, tzinfo=tz.UTC)

        try:
            created = tz.utcfromtimestamp(info.st_ctime)
        except (ValueError, OSError):  # See above
            self.log.warning('Invalid ctime %s for %s', info.st_ctime, os_path)
            created = datetime(1970, 1, 1, 0, 0, tzinfo=tz.UTC)

        # Create the base model.
        model = {}
        model['name'] = path.rsplit('/', 1)[-1]
        model['path'] = path
        model['last_modified'] = last_modified
        model['created'] = created
        model['content'] = None
        model['format'] = None
        model['mimetype'] = None
        model['size'] = size

        try:
            model['writable'] = os.access(os_path, os.W_OK)
        except OSError:
            self.log.error("Failed to check write permissions on %s", os_path)
            model['writable'] = False
        return model

    def _dir_model(self, path, content=True):
        """Build a model for a directory

        if content is requested, will include a listing of the directory
        """
        os_path = self._get_os_path(path)

        four_o_four = u'directory does not exist: %r' % path

        if not os.path.isdir(os_path):
            raise web.HTTPError(404, four_o_four)
        elif is_hidden(os_path, self.root_dir) and not self.allow_hidden:
            self.log.info("Refusing to serve hidden directory %r, via 404 Error",
                os_path
            )
            raise web.HTTPError(404, four_o_four)

        model = self._base_model(path)
        model['type'] = 'directory'
        model['size'] = None
        if content:
            model['content'] = contents = []
            os_dir = self._get_os_path(path)
            for name in os.listdir(os_dir):
                try:
                    os_path = os.path.join(os_dir, name)
                except UnicodeDecodeError as e:
                    self.log.warning(
                        "failed to decode filename '%s': %s", name, e)
                    continue

                try:
                    st = os.lstat(os_path)
                except OSError as e:
                    # skip over broken symlinks in listing
                    if e.errno == errno.ENOENT:
                        self.log.warning("%s doesn't exist", os_path)
                    else:
                        self.log.warning("Error stat-ing %s: %s", os_path, e)
                    continue

                if (not stat.S_ISLNK(st.st_mode)
                        and not stat.S_ISREG(st.st_mode)
                        and not stat.S_ISDIR(st.st_mode)):
                    self.log.debug("%s not a regular file", os_path)
                    continue

                if self.should_list(name):
                    if self.allow_hidden or not is_file_hidden(os_path, stat_res=st):
                        contents.append(
                                self.get(path='%s/%s' % (path, name), content=False)
                        )

            model['format'] = 'json'

        return model


    def _file_model(self, path, content=True, format=None):
        """Build a model for a file

        if content is requested, include the file contents.

        format:
          If 'text', the contents will be decoded as UTF-8.
          If 'base64', the raw bytes contents will be encoded as base64.
          If not specified, try to decode as UTF-8, and fall back to base64
        """
        model = self._base_model(path)
        model['type'] = 'file'

        os_path = self._get_os_path(path)
        model['mimetype'] = mimetypes.guess_type(os_path)[0]

        if content:
            content, format = self._read_file(os_path, format)
            if model['mimetype'] is None:
                default_mime = {
                    'text': 'text/plain',
                    'base64': 'application/octet-stream'
                }[format]
                model['mimetype'] = default_mime

            model.update(
                content=content,
                format=format,
            )

        return model

    def _notebook_model(self, path, content=True):
        """Build a notebook model

        if content is requested, the notebook content will be populated
        as a JSON structure (not double-serialized)
        """
        model = self._base_model(path)
        model['type'] = 'notebook'
        os_path = self._get_os_path(path)

        if content:
            nb = self._read_notebook(os_path, as_version=4)
            self.mark_trusted_cells(nb, path)
            model['content'] = nb
            model['format'] = 'json'
            self.validate_notebook_model(model)

        return model

    def get(self, path, content=True, type=None, format=None):
        """ Takes a path for an entity and returns its model

        Parameters
        ----------
        path : str
            the API path that describes the relative path for the target
        content : bool
            Whether to include the contents in the reply
        type : str, optional
            The requested type - 'file', 'notebook', or 'directory'.
            Will raise HTTPError 400 if the content doesn't match.
        format : str, optional
            The requested format for file contents. 'text' or 'base64'.
            Ignored if this returns a notebook or directory model.

        Returns
        -------
        model : dict
            the contents model. If content=True, returns the contents
            of the file or directory as well.
        """
        path = path.strip('/')

        if not self.exists(path):
            raise web.HTTPError(404, u'No such file or directory: %s' % path)

        os_path = self._get_os_path(path)
        if os.path.isdir(os_path):
            if type not in (None, 'directory'):
                raise web.HTTPError(400,
                                u'%s is a directory, not a %s' % (path, type), reason='bad type')
            model = self._dir_model(path, content=content)
        elif type == 'notebook' or (type is None and path.endswith('.ipynb')):
            model = self._notebook_model(path, content=content)
        else:
            if type == 'directory':
                raise web.HTTPError(400,
                                u'%s is not a directory' % path, reason='bad type')
            model = self._file_model(path, content=content, format=format)
        return model

    def _save_directory(self, os_path, model, path=''):
        """create a directory"""
        if is_hidden(os_path, self.root_dir) and not self.allow_hidden:
            raise web.HTTPError(400, u'Cannot create hidden directory %r' % os_path)
        if not os.path.exists(os_path):
            with self.perm_to_403():
                os.mkdir(os_path)
        elif not os.path.isdir(os_path):
            raise web.HTTPError(400, u'Not a directory: %s' % (os_path))
        else:
            self.log.debug("Directory %r already exists", os_path)

    def save(self, model, path=''):
        """Save the file model and return the model with no content."""
        path = path.strip('/')

        if 'type' not in model:
            raise web.HTTPError(400, u'No file type provided')
        if 'content' not in model and model['type'] != 'directory':
            raise web.HTTPError(400, u'No file content provided')

        os_path = self._get_os_path(path)
        self.log.debug("Saving %s", os_path)

        self.run_pre_save_hook(model=model, path=path)

        try:
            if model['type'] == 'notebook':
                nb = nbformat.from_dict(model['content'])
                self.check_and_sign(nb, path)
                self._save_notebook(os_path, nb)
                # One checkpoint should always exist for notebooks.
                if not self.checkpoints.list_checkpoints(path):
                    self.create_checkpoint(path)
            elif model['type'] == 'file':
                # Missing format will be handled internally by _save_file.
                self._save_file(os_path, model['content'], model.get('format'))
            elif model['type'] == 'directory':
                self._save_directory(os_path, model, path)
            else:
                raise web.HTTPError(400, "Unhandled contents type: %s" % model['type'])
        except web.HTTPError:
            raise
        except Exception as e:
            self.log.error(u'Error while saving file: %s %s', path, e, exc_info=True)
            raise web.HTTPError(500, u'Unexpected error while saving file: %s %s'
                                % (path, e)) from e

        validation_message = None
        if model['type'] == 'notebook':
            self.validate_notebook_model(model)
            validation_message = model.get('message', None)

        model = self.get(path, content=False)
        if validation_message:
            model['message'] = validation_message

        self.run_post_save_hook(model=model, os_path=os_path)

        return model

    def delete_file(self, path):
        """Delete file at path."""
        path = path.strip('/')
        os_path = self._get_os_path(path)
        rm = os.unlink
        if not os.path.exists(os_path):
            raise web.HTTPError(404, u'File or directory does not exist: %s' % os_path)

        def _check_trash(os_path):
            if sys.platform in {'win32', 'darwin'}:
                return True

            # It's a bit more nuanced than this, but until we can better
            # distinguish errors from send2trash, assume that we can only trash
            # files on the same partition as the home directory.
            file_dev = os.stat(os_path).st_dev
            home_dev = os.stat(os.path.expanduser('~')).st_dev
            return file_dev == home_dev

        def is_non_empty_dir(os_path):
            if os.path.isdir(os_path):
                # A directory containing only leftover checkpoints is
                # considered empty.
                cp_dir = getattr(self.checkpoints, 'checkpoint_dir', None)
                if set(os.listdir(os_path)) - {cp_dir}:
                    return True

            return False

        if self.delete_to_trash:
            if sys.platform == 'win32' and is_non_empty_dir(os_path):
                # send2trash can really delete files on Windows, so disallow
                # deleting non-empty files. See Github issue 3631.
                raise web.HTTPError(400, u'Directory %s not empty' % os_path)
            if _check_trash(os_path):
                self.log.debug("Sending %s to trash", os_path)
                # Looking at the code in send2trash, I don't think the errors it
                # raises let us distinguish permission errors from other errors in
                # code. So for now, just let them all get logged as server errors.
                send2trash(os_path)
                return
            else:
                self.log.warning("Skipping trash for %s, on different device "
                                 "to home directory", os_path)

        if os.path.isdir(os_path):
            # Don't permanently delete non-empty directories.
            if is_non_empty_dir(os_path):
                raise web.HTTPError(400, u'Directory %s not empty' % os_path)
            self.log.debug("Removing directory %s", os_path)
            with self.perm_to_403():
                shutil.rmtree(os_path)
        else:
            self.log.debug("Unlinking file %s", os_path)
            with self.perm_to_403():
                rm(os_path)

    def rename_file(self, old_path, new_path):
        """Rename a file."""
        old_path = old_path.strip('/')
        new_path = new_path.strip('/')
        if new_path == old_path:
            return

        new_os_path = self._get_os_path(new_path)
        old_os_path = self._get_os_path(old_path)

        # Should we proceed with the move?
        if os.path.exists(new_os_path) and not samefile(old_os_path, new_os_path):
            raise web.HTTPError(409, u'File already exists: %s' % new_path)

        # Move the file
        try:
            with self.perm_to_403():
                shutil.move(old_os_path, new_os_path)
        except web.HTTPError:
            raise
        except Exception as e:
            raise web.HTTPError(500, u'Unknown error renaming file: %s %s' %
                                (old_path, e)) from e

    def info_string(self):
        return _("Serving notebooks from local directory: %s") % self.root_dir

    def get_kernel_path(self, path, model=None):
        """Return the initial API path of  a kernel associated with a given notebook"""
        if self.dir_exists(path):
            return path
        if '/' in path:
            parent_dir = path.rsplit('/', 1)[0]
        else:
            parent_dir = ''
<<<<<<< HEAD
        return parent_dir
=======
        return parent_dir

class AsyncFileContentsManager(FileContentsManager, AsyncFileManagerMixin, AsyncContentsManager):
    @default('checkpoints_class')
    def _checkpoints_class_default(self):
        return AsyncFileCheckpoints

    async def _dir_model(self, path, content=True):
        """Build a model for a directory

        if content is requested, will include a listing of the directory
        """
        os_path = self._get_os_path(path)

        four_o_four = u'directory does not exist: %r' % path

        if not os.path.isdir(os_path):
            raise web.HTTPError(404, four_o_four)
        elif is_hidden(os_path, self.root_dir) and not self.allow_hidden:
            self.log.info("Refusing to serve hidden directory %r, via 404 Error",
                os_path
            )
            raise web.HTTPError(404, four_o_four)

        model = self._base_model(path)
        model['type'] = 'directory'
        model['size'] = None
        if content:
            model['content'] = contents = []
            os_dir = self._get_os_path(path)
            dir_contents = await run_sync_in_worker_thread(os.listdir, os_dir)
            for name in dir_contents:
                try:
                    os_path = os.path.join(os_dir, name)
                except UnicodeDecodeError as e:
                    self.log.warning(
                        "failed to decode filename '%s': %s", name, e)
                    continue

                try:
                    st = await run_sync_in_worker_thread(os.lstat, os_path)
                except OSError as e:
                    # skip over broken symlinks in listing
                    if e.errno == errno.ENOENT:
                        self.log.warning("%s doesn't exist", os_path)
                    else:
                        self.log.warning("Error stat-ing %s: %s", os_path, e)
                    continue

                if (not stat.S_ISLNK(st.st_mode)
                        and not stat.S_ISREG(st.st_mode)
                        and not stat.S_ISDIR(st.st_mode)):
                    self.log.debug("%s not a regular file", os_path)
                    continue

                if self.should_list(name):
                    if self.allow_hidden or not is_file_hidden(os_path, stat_res=st):
                        contents.append(
                                await self.get(path='%s/%s' % (path, name), content=False)
                        )

            model['format'] = 'json'

        return model

    async def _file_model(self, path, content=True, format=None):
        """Build a model for a file

        if content is requested, include the file contents.

        format:
          If 'text', the contents will be decoded as UTF-8.
          If 'base64', the raw bytes contents will be encoded as base64.
          If not specified, try to decode as UTF-8, and fall back to base64
        """
        model = self._base_model(path)
        model['type'] = 'file'

        os_path = self._get_os_path(path)
        model['mimetype'] = mimetypes.guess_type(os_path)[0]

        if content:
            content, format = await self._read_file(os_path, format)
            if model['mimetype'] is None:
                default_mime = {
                    'text': 'text/plain',
                    'base64': 'application/octet-stream'
                }[format]
                model['mimetype'] = default_mime

            model.update(
                content=content,
                format=format,
            )

        return model

    async def _notebook_model(self, path, content=True):
        """Build a notebook model

        if content is requested, the notebook content will be populated
        as a JSON structure (not double-serialized)
        """
        model = self._base_model(path)
        model['type'] = 'notebook'
        os_path = self._get_os_path(path)

        if content:
            nb = await self._read_notebook(os_path, as_version=4)
            self.mark_trusted_cells(nb, path)
            model['content'] = nb
            model['format'] = 'json'
            self.validate_notebook_model(model)

        return model

    async def get(self, path, content=True, type=None, format=None):
        """ Takes a path for an entity and returns its model

        Parameters
        ----------
        path : str
            the API path that describes the relative path for the target
        content : bool
            Whether to include the contents in the reply
        type : str, optional
            The requested type - 'file', 'notebook', or 'directory'.
            Will raise HTTPError 400 if the content doesn't match.
        format : str, optional
            The requested format for file contents. 'text' or 'base64'.
            Ignored if this returns a notebook or directory model.

        Returns
        -------
        model : dict
            the contents model. If content=True, returns the contents
            of the file or directory as well.
        """
        path = path.strip('/')

        if not self.exists(path):
            raise web.HTTPError(404, u'No such file or directory: %s' % path)

        os_path = self._get_os_path(path)
        if os.path.isdir(os_path):
            if type not in (None, 'directory'):
                raise web.HTTPError(400,
                                u'%s is a directory, not a %s' % (path, type), reason='bad type')
            model = await self._dir_model(path, content=content)
        elif type == 'notebook' or (type is None and path.endswith('.ipynb')):
            model = await self._notebook_model(path, content=content)
        else:
            if type == 'directory':
                raise web.HTTPError(400,
                                u'%s is not a directory' % path, reason='bad type')
            model = await self._file_model(path, content=content, format=format)
        return model

    async def _save_directory(self, os_path, model, path=''):
        """create a directory"""
        if is_hidden(os_path, self.root_dir) and not self.allow_hidden:
            raise web.HTTPError(400, u'Cannot create hidden directory %r' % os_path)
        if not os.path.exists(os_path):
            with self.perm_to_403():
                await run_sync_in_worker_thread(os.mkdir, os_path)
        elif not os.path.isdir(os_path):
            raise web.HTTPError(400, u'Not a directory: %s' % (os_path))
        else:
            self.log.debug("Directory %r already exists", os_path)

    async def save(self, model, path=''):
        """Save the file model and return the model with no content."""
        path = path.strip('/')

        if 'type' not in model:
            raise web.HTTPError(400, u'No file type provided')
        if 'content' not in model and model['type'] != 'directory':
            raise web.HTTPError(400, u'No file content provided')

        os_path = self._get_os_path(path)
        self.log.debug("Saving %s", os_path)

        self.run_pre_save_hook(model=model, path=path)

        try:
            if model['type'] == 'notebook':
                nb = nbformat.from_dict(model['content'])
                self.check_and_sign(nb, path)
                await self._save_notebook(os_path, nb)
                # One checkpoint should always exist for notebooks.
                if not (await self.checkpoints.list_checkpoints(path)):
                    await self.create_checkpoint(path)
            elif model['type'] == 'file':
                # Missing format will be handled internally by _save_file.
                await self._save_file(os_path, model['content'], model.get('format'))
            elif model['type'] == 'directory':
                await self._save_directory(os_path, model, path)
            else:
                raise web.HTTPError(400, "Unhandled contents type: %s" % model['type'])
        except web.HTTPError:
            raise
        except Exception as e:
            self.log.error(u'Error while saving file: %s %s', path, e, exc_info=True)
            raise web.HTTPError(500, u'Unexpected error while saving file: %s %s'
                                % (path, e)) from e

        validation_message = None
        if model['type'] == 'notebook':
            self.validate_notebook_model(model)
            validation_message = model.get('message', None)

        model = await self.get(path, content=False)
        if validation_message:
            model['message'] = validation_message

        self.run_post_save_hook(model=model, os_path=os_path)

        return model

    async def delete_file(self, path):
        """Delete file at path."""
        path = path.strip('/')
        os_path = self._get_os_path(path)
        rm = os.unlink
        if not os.path.exists(os_path):
            raise web.HTTPError(404, u'File or directory does not exist: %s' % os_path)

        async def _check_trash(os_path):
            if sys.platform in {'win32', 'darwin'}:
                return True

            # It's a bit more nuanced than this, but until we can better
            # distinguish errors from send2trash, assume that we can only trash
            # files on the same partition as the home directory.
            file_dev = (await run_sync_in_worker_thread(os.stat, os_path)).st_dev
            home_dev = (await run_sync_in_worker_thread(os.stat, os.path.expanduser('~'))).st_dev
            return file_dev == home_dev

        async def is_non_empty_dir(os_path):
            if os.path.isdir(os_path):
                # A directory containing only leftover checkpoints is
                # considered empty.
                cp_dir = getattr(self.checkpoints, 'checkpoint_dir', None)
                dir_contents = set(await run_sync_in_worker_thread(os.listdir, os_path))
                if dir_contents - {cp_dir}:
                    return True

            return False

        if self.delete_to_trash:
            if sys.platform == 'win32' and await is_non_empty_dir(os_path):
                # send2trash can really delete files on Windows, so disallow
                # deleting non-empty files. See Github issue 3631.
                raise web.HTTPError(400, u'Directory %s not empty' % os_path)
            if await _check_trash(os_path):
                self.log.debug("Sending %s to trash", os_path)
                # Looking at the code in send2trash, I don't think the errors it
                # raises let us distinguish permission errors from other errors in
                # code. So for now, just let them all get logged as server errors.
                send2trash(os_path)
                return
            else:
                self.log.warning("Skipping trash for %s, on different device "
                                 "to home directory", os_path)

        if os.path.isdir(os_path):
            # Don't permanently delete non-empty directories.
            if await is_non_empty_dir(os_path):
                raise web.HTTPError(400, u'Directory %s not empty' % os_path)
            self.log.debug("Removing directory %s", os_path)
            with self.perm_to_403():
                await run_sync_in_worker_thread(shutil.rmtree, os_path)
        else:
            self.log.debug("Unlinking file %s", os_path)
            with self.perm_to_403():
                await run_sync_in_worker_thread(rm, os_path)

    async def rename_file(self, old_path, new_path):
        """Rename a file."""
        old_path = old_path.strip('/')
        new_path = new_path.strip('/')
        if new_path == old_path:
            return

        new_os_path = self._get_os_path(new_path)
        old_os_path = self._get_os_path(old_path)

        # Should we proceed with the move?
        if os.path.exists(new_os_path) and not samefile(old_os_path, new_os_path):
            raise web.HTTPError(409, u'File already exists: %s' % new_path)

        # Move the file
        try:
            with self.perm_to_403():
                await run_sync_in_worker_thread(shutil.move, old_os_path, new_os_path)
        except web.HTTPError:
            raise
        except Exception as e:
            raise web.HTTPError(500, u'Unknown error renaming file: %s %s' %
                                (old_path, e)) from e
>>>>>>> 00a6e259
<|MERGE_RESOLUTION|>--- conflicted
+++ resolved
@@ -544,9 +544,6 @@
             parent_dir = path.rsplit('/', 1)[0]
         else:
             parent_dir = ''
-<<<<<<< HEAD
-        return parent_dir
-=======
         return parent_dir
 
 class AsyncFileContentsManager(FileContentsManager, AsyncFileManagerMixin, AsyncContentsManager):
@@ -846,5 +843,4 @@
             raise
         except Exception as e:
             raise web.HTTPError(500, u'Unknown error renaming file: %s %s' %
-                                (old_path, e)) from e
->>>>>>> 00a6e259
+                                (old_path, e)) from e