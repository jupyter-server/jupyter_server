"""A contents manager that uses the local file system for storage."""
# Copyright (c) Jupyter Development Team.
# Distributed under the terms of the Modified BSD License.
import errno
import mimetypes
import os
import shutil
import stat
import sys
from datetime import datetime

import nbformat
from anyio.to_thread import run_sync
from ipython_genutils.importstring import import_item
from jupyter_core.paths import exists
from jupyter_core.paths import is_file_hidden
from jupyter_core.paths import is_hidden
from send2trash import send2trash
from tornado import web
from traitlets import Any
from traitlets import Bool
from traitlets import default
from traitlets import TraitError
from traitlets import Unicode
from traitlets import validate

from .filecheckpoints import AsyncFileCheckpoints
from .filecheckpoints import FileCheckpoints
from .fileio import AsyncFileManagerMixin
from .fileio import FileManagerMixin
from .manager import AsyncContentsManager
from .manager import ContentsManager
from jupyter_server import _tz as tz
from jupyter_server.base.handlers import AuthenticatedFileHandler
from jupyter_server.transutils import _i18n

try:
    from os.path import samefile
except ImportError:
    # windows + py2
    from jupyter_server.utils import samefile_simple as samefile

_script_exporter = None


class FileContentsManager(FileManagerMixin, ContentsManager):

    root_dir = Unicode(config=True)

    @default("root_dir")
    def _default_root_dir(self):
        try:
            return self.parent.root_dir
        except AttributeError:
            return os.getcwd()

    post_save_hook = Any(
        None,
        config=True,
        allow_none=True,
        help="""Python callable or importstring thereof

        to be called on the path of a file just saved.

        This can be used to process the file on disk,
        such as converting the notebook to a script or HTML via nbconvert.

        It will be called as (all arguments passed by keyword)::

            hook(os_path=os_path, model=model, contents_manager=instance)

        - path: the filesystem path to the file just written
        - model: the model representing the file
        - contents_manager: this ContentsManager instance
        """,
    )

    @validate("post_save_hook")
    def _validate_post_save_hook(self, proposal):
        value = proposal["value"]
        if isinstance(value, str):
            value = import_item(value)
        if not callable(value):
            raise TraitError("post_save_hook must be callable")
        return value

    def run_post_save_hook(self, model, os_path):
        """Run the post-save hook if defined, and log errors"""
        if self.post_save_hook:
            try:
                self.log.debug("Running post-save hook on %s", os_path)
                self.post_save_hook(os_path=os_path, model=model, contents_manager=self)
            except Exception as e:
                self.log.error("Post-save hook failed o-n %s", os_path, exc_info=True)
                raise web.HTTPError(
                    500, "Unexpected error while running post hook save: %s" % e
                ) from e

    @validate("root_dir")
    def _validate_root_dir(self, proposal):
        """Do a bit of validation of the root_dir."""
        value = proposal["value"]
        if not os.path.isabs(value):
            # If we receive a non-absolute path, make it absolute.
            value = os.path.abspath(value)
        if not os.path.isdir(value):
            raise TraitError("%r is not a directory" % value)
        return value

    @default("checkpoints_class")
    def _checkpoints_class_default(self):
        return FileCheckpoints

    delete_to_trash = Bool(
        True,
        config=True,
        help="""If True (default), deleting files will send them to the
        platform's trash/recycle bin, where they can be recovered. If False,
        deleting files really deletes them.""",
    )

    always_delete_dir = Bool(
        False,
        config=True,
        help="""If True, deleting a non-empty directory will always be allowed.
        WARNING this may result in files being permanently removed; e.g. on Windows,
        if the data size is too big for the trash/recycle bin the directory will be permanently
        deleted. If False (default), the non-empty directory will be sent to the trash only
        if safe. And if ``delete_to_trash`` is True, the directory won't be deleted.""",
    )

    @default("files_handler_class")
    def _files_handler_class_default(self):
        return AuthenticatedFileHandler

    @default("files_handler_params")
    def _files_handler_params_default(self):
        return {"path": self.root_dir}

    def is_hidden(self, path):
        """Does the API style path correspond to a hidden directory or file?

        Parameters
        ----------
        path : string
            The path to check. This is an API path (`/` separated,
            relative to root_dir).

        Returns
        -------
        hidden : bool
            Whether the path exists and is hidden.
        """
        path = path.strip("/")
        os_path = self._get_os_path(path=path)
        return is_hidden(os_path, self.root_dir)

    def is_writable(self, path):
        """Does the API style path correspond to a writable directory or file?

        Parameters
        ----------
        path : string
            The path to check. This is an API path (`/` separated,
            relative to root_dir).

        Returns
        -------
        hidden : bool
            Whether the path exists and is writable.
        """
        path = path.strip("/")
        os_path = self._get_os_path(path=path)
        try:
            return os.access(os_path, os.W_OK)
        except OSError:
            self.log.error("Failed to check write permissions on %s", os_path)
            return False

    def file_exists(self, path):
        """Returns True if the file exists, else returns False.

        API-style wrapper for os.path.isfile

        Parameters
        ----------
        path : string
            The relative path to the file (with '/' as separator)

        Returns
        -------
        exists : bool
            Whether the file exists.
        """
        path = path.strip("/")
        os_path = self._get_os_path(path)
        return os.path.isfile(os_path)

    def dir_exists(self, path):
        """Does the API-style path refer to an extant directory?

        API-style wrapper for os.path.isdir

        Parameters
        ----------
        path : string
            The path to check. This is an API path (`/` separated,
            relative to root_dir).

        Returns
        -------
        exists : bool
            Whether the path is indeed a directory.
        """
        path = path.strip("/")
        os_path = self._get_os_path(path=path)
        return os.path.isdir(os_path)

    def exists(self, path):
        """Returns True if the path exists, else returns False.

        API-style wrapper for os.path.exists

        Parameters
        ----------
        path : string
            The API path to the file (with '/' as separator)

        Returns
        -------
        exists : bool
            Whether the target exists.
        """
        path = path.strip("/")
        os_path = self._get_os_path(path=path)
        return exists(os_path)

    def _base_model(self, path):
        """Build the common base of a contents model"""
        os_path = self._get_os_path(path)
        info = os.lstat(os_path)

        try:
            # size of file
            size = info.st_size
        except (ValueError, OSError):
            self.log.warning("Unable to get size.")
            size = None

        try:
            last_modified = tz.utcfromtimestamp(info.st_mtime)
        except (ValueError, OSError):
            # Files can rarely have an invalid timestamp
            # https://github.com/jupyter/notebook/issues/2539
            # https://github.com/jupyter/notebook/issues/2757
            # Use the Unix epoch as a fallback so we don't crash.
            self.log.warning("Invalid mtime %s for %s", info.st_mtime, os_path)
            last_modified = datetime(1970, 1, 1, 0, 0, tzinfo=tz.UTC)

        try:
            created = tz.utcfromtimestamp(info.st_ctime)
        except (ValueError, OSError):  # See above
            self.log.warning("Invalid ctime %s for %s", info.st_ctime, os_path)
            created = datetime(1970, 1, 1, 0, 0, tzinfo=tz.UTC)

        # Create the base model.
        model = {}
        model["name"] = path.rsplit("/", 1)[-1]
        model["path"] = path
        model["last_modified"] = last_modified
        model["created"] = created
        model["content"] = None
        model["format"] = None
        model["mimetype"] = None
        model["size"] = size
        model["writable"] = self.is_writable(path)

        return model

    def _dir_model(self, path, content=True):
        """Build a model for a directory

        if content is requested, will include a listing of the directory
        """
        os_path = self._get_os_path(path)

        four_o_four = "directory does not exist: %r" % path

        if not os.path.isdir(os_path):
            raise web.HTTPError(404, four_o_four)
        elif is_hidden(os_path, self.root_dir) and not self.allow_hidden:
            self.log.info("Refusing to serve hidden directory %r, via 404 Error", os_path)
            raise web.HTTPError(404, four_o_four)

        model = self._base_model(path)
        model["type"] = "directory"
        model["size"] = None
        if content:
            model["content"] = contents = []
            os_dir = self._get_os_path(path)
            for name in os.listdir(os_dir):
                try:
                    os_path = os.path.join(os_dir, name)
                except UnicodeDecodeError as e:
                    self.log.warning("failed to decode filename '%s': %s", name, e)
                    continue

                try:
                    st = os.lstat(os_path)
                except OSError as e:
                    # skip over broken symlinks in listing
                    if e.errno == errno.ENOENT:
                        self.log.warning("%s doesn't exist", os_path)
                    elif e.errno != errno.EACCES:  # Don't provide clues about protected files
                        self.log.warning("Error stat-ing %s: %s", os_path, e)
                    continue

                if (
                    not stat.S_ISLNK(st.st_mode)
                    and not stat.S_ISREG(st.st_mode)
                    and not stat.S_ISDIR(st.st_mode)
                ):
                    self.log.debug("%s not a regular file", os_path)
                    continue

                try:
                    if self.should_list(name):
                        if self.allow_hidden or not is_file_hidden(os_path, stat_res=st):
                            contents.append(self.get(path="%s/%s" % (path, name), content=False))
                except OSError as e:
                    # ELOOP: recursive symlink, also don't show failure due to permissions
                    if e.errno not in [errno.ELOOP, errno.EACCES]:
                        self.log.warning(
                            "Unknown error checking if file %r is hidden",
                            os_path,
                            exc_info=True,
                        )

            model["format"] = "json"

        return model

    def _file_model(self, path, content=True, format=None):
        """Build a model for a file

        if content is requested, include the file contents.

        format:
          If 'text', the contents will be decoded as UTF-8.
          If 'base64', the raw bytes contents will be encoded as base64.
          If not specified, try to decode as UTF-8, and fall back to base64
        """
        model = self._base_model(path)
        model["type"] = "file"

        os_path = self._get_os_path(path)
        model["mimetype"] = mimetypes.guess_type(os_path)[0]

        if content:
            content, format = self._read_file(os_path, format)
            if model["mimetype"] is None:
                default_mime = {
                    "text": "text/plain",
                    "base64": "application/octet-stream",
                }[format]
                model["mimetype"] = default_mime

            model.update(
                content=content,
                format=format,
            )

        return model

    def _notebook_model(self, path, content=True):
        """Build a notebook model

        if content is requested, the notebook content will be populated
        as a JSON structure (not double-serialized)
        """
        model = self._base_model(path)
        model["type"] = "notebook"
        os_path = self._get_os_path(path)

        if content:
            validation_error = {}
            nb = self._read_notebook(os_path, as_version=4, capture_validation_error=validation_error)
            self.mark_trusted_cells(nb, path)
            model["content"] = nb
            model["format"] = "json"
            self.validate_notebook_model(model, validation_error)

        return model

    def get(self, path, content=True, type=None, format=None):
        """Takes a path for an entity and returns its model

        Parameters
        ----------
        path : str
            the API path that describes the relative path for the target
        content : bool
            Whether to include the contents in the reply
        type : str, optional
            The requested type - 'file', 'notebook', or 'directory'.
            Will raise HTTPError 400 if the content doesn't match.
        format : str, optional
            The requested format for file contents. 'text' or 'base64'.
            Ignored if this returns a notebook or directory model.

        Returns
        -------
        model : dict
            the contents model. If content=True, returns the contents
            of the file or directory as well.
        """
        path = path.strip("/")

        if not self.exists(path):
            raise web.HTTPError(404, "No such file or directory: %s" % path)

        os_path = self._get_os_path(path)
        if os.path.isdir(os_path):
            if type not in (None, "directory"):
                raise web.HTTPError(
                    400,
                    "%s is a directory, not a %s" % (path, type),
                    reason="bad type",
                )
            model = self._dir_model(path, content=content)
        elif type == "notebook" or (type is None and path.endswith(".ipynb")):
            model = self._notebook_model(path, content=content)
        else:
            if type == "directory":
                raise web.HTTPError(400, "%s is not a directory" % path, reason="bad type")
            model = self._file_model(path, content=content, format=format)
        return model

    def _save_directory(self, os_path, model, path=""):
        """create a directory"""
        if is_hidden(os_path, self.root_dir) and not self.allow_hidden:
            raise web.HTTPError(400, "Cannot create hidden directory %r" % os_path)
        if not os.path.exists(os_path):
            with self.perm_to_403():
                os.mkdir(os_path)
        elif not os.path.isdir(os_path):
            raise web.HTTPError(400, "Not a directory: %s" % (os_path))
        else:
            self.log.debug("Directory %r already exists", os_path)

    def save(self, model, path=""):
        """Save the file model and return the model with no content."""
        path = path.strip("/")

        self.run_pre_save_hook(model=model, path=path)

        if "type" not in model:
            raise web.HTTPError(400, "No file type provided")
        if "content" not in model and model["type"] != "directory":
            raise web.HTTPError(400, "No file content provided")

        os_path = self._get_os_path(path)
        self.log.debug("Saving %s", os_path)

        validation_error = {}
        try:
            if model["type"] == "notebook":
                nb = nbformat.from_dict(model["content"])
                self.check_and_sign(nb, path)
                self._save_notebook(os_path, nb, capture_validation_error=validation_error)
                # One checkpoint should always exist for notebooks.
                if not self.checkpoints.list_checkpoints(path):
                    self.create_checkpoint(path)
            elif model["type"] == "file":
                # Missing format will be handled internally by _save_file.
                self._save_file(os_path, model["content"], model.get("format"))
            elif model["type"] == "directory":
                self._save_directory(os_path, model, path)
            else:
                raise web.HTTPError(400, "Unhandled contents type: %s" % model["type"])
        except web.HTTPError:
            raise
        except Exception as e:
            self.log.error("Error while saving file: %s %s", path, e, exc_info=True)
            raise web.HTTPError(500, "Unexpected error while saving file: %s %s" % (path, e)) from e

        validation_message = None
        if model["type"] == "notebook":
            self.validate_notebook_model(model, validation_error=validation_error)
            validation_message = model.get("message", None)

        model = self.get(path, content=False)
        if validation_message:
            model["message"] = validation_message

        self.run_post_save_hook(model=model, os_path=os_path)

        return model

    def delete_file(self, path):
        """Delete file at path."""
        path = path.strip("/")
        os_path = self._get_os_path(path)
        rm = os.unlink
        if not os.path.exists(os_path):
            raise web.HTTPError(404, "File or directory does not exist: %s" % os_path)

        def _check_trash(os_path):
            if sys.platform in {"win32", "darwin"}:
                return True

            # It's a bit more nuanced than this, but until we can better
            # distinguish errors from send2trash, assume that we can only trash
            # files on the same partition as the home directory.
            file_dev = os.stat(os_path).st_dev
            home_dev = os.stat(os.path.expanduser("~")).st_dev
            return file_dev == home_dev

        def is_non_empty_dir(os_path):
            if os.path.isdir(os_path):
                # A directory containing only leftover checkpoints is
                # considered empty.
                cp_dir = getattr(self.checkpoints, "checkpoint_dir", None)
                if set(os.listdir(os_path)) - {cp_dir}:
                    return True

            return False

        if self.delete_to_trash:
            if not self.always_delete_dir and sys.platform == "win32" and is_non_empty_dir(os_path):
                # send2trash can really delete files on Windows, so disallow
                # deleting non-empty files. See Github issue 3631.
                raise web.HTTPError(400, "Directory %s not empty" % os_path)
            if _check_trash(os_path):
                # Looking at the code in send2trash, I don't think the errors it
                # raises let us distinguish permission errors from other errors in
                # code. So for now, the "look before you leap" approach is used.
                if not self.is_writable(path):
                    raise web.HTTPError(403, "Permission denied: %s" % path)
                self.log.debug("Sending %s to trash", os_path)
                send2trash(os_path)
                return
            else:
                self.log.warning(
                    "Skipping trash for %s, on different device " "to home directory",
                    os_path,
                )

        if os.path.isdir(os_path):
            # Don't permanently delete non-empty directories.
            if not self.always_delete_dir and is_non_empty_dir(os_path):
                raise web.HTTPError(400, "Directory %s not empty" % os_path)
            self.log.debug("Removing directory %s", os_path)
            with self.perm_to_403():
                shutil.rmtree(os_path)
        else:
            self.log.debug("Unlinking file %s", os_path)
            with self.perm_to_403():
                rm(os_path)

    def rename_file(self, old_path, new_path):
        """Rename a file."""
        old_path = old_path.strip("/")
        new_path = new_path.strip("/")
        if new_path == old_path:
            return

        new_os_path = self._get_os_path(new_path)
        old_os_path = self._get_os_path(old_path)

        # Should we proceed with the move?
        if os.path.exists(new_os_path) and not samefile(old_os_path, new_os_path):
            raise web.HTTPError(409, "File already exists: %s" % new_path)

        # Move the file
        try:
            with self.perm_to_403():
                shutil.move(old_os_path, new_os_path)
        except web.HTTPError:
            raise
        except Exception as e:
            raise web.HTTPError(500, "Unknown error renaming file: %s %s" % (old_path, e)) from e

    def info_string(self):
        return _i18n("Serving notebooks from local directory: %s") % self.root_dir

    def get_kernel_path(self, path, model=None):
        """Return the initial API path of  a kernel associated with a given notebook"""
        if self.dir_exists(path):
            return path
        if "/" in path:
            parent_dir = path.rsplit("/", 1)[0]
        else:
            parent_dir = ""
        return parent_dir


class AsyncFileContentsManager(FileContentsManager, AsyncFileManagerMixin, AsyncContentsManager):
    @default("checkpoints_class")
    def _checkpoints_class_default(self):
        return AsyncFileCheckpoints

    async def _dir_model(self, path, content=True):
        """Build a model for a directory

        if content is requested, will include a listing of the directory
        """
        os_path = self._get_os_path(path)

        four_o_four = "directory does not exist: %r" % path

        if not os.path.isdir(os_path):
            raise web.HTTPError(404, four_o_four)
        elif is_hidden(os_path, self.root_dir) and not self.allow_hidden:
            self.log.info("Refusing to serve hidden directory %r, via 404 Error", os_path)
            raise web.HTTPError(404, four_o_four)

        model = self._base_model(path)
        model["type"] = "directory"
        model["size"] = None
        if content:
            model["content"] = contents = []
            os_dir = self._get_os_path(path)
            dir_contents = await run_sync(os.listdir, os_dir)
            for name in dir_contents:
                try:
                    os_path = os.path.join(os_dir, name)
                except UnicodeDecodeError as e:
                    self.log.warning("failed to decode filename '%s': %s", name, e)
                    continue

                try:
                    st = await run_sync(os.lstat, os_path)
                except OSError as e:
                    # skip over broken symlinks in listing
                    if e.errno == errno.ENOENT:
                        self.log.warning("%s doesn't exist", os_path)
                    elif e.errno != errno.EACCES:  # Don't provide clues about protected files
                        self.log.warning("Error stat-ing %s: %s", os_path, e)
                    continue

                if (
                    not stat.S_ISLNK(st.st_mode)
                    and not stat.S_ISREG(st.st_mode)
                    and not stat.S_ISDIR(st.st_mode)
                ):
                    self.log.debug("%s not a regular file", os_path)
                    continue

                try:
                    if self.should_list(name):
                        if self.allow_hidden or not is_file_hidden(os_path, stat_res=st):
                            contents.append(
                                await self.get(path="%s/%s" % (path, name), content=False)
                            )
                except OSError as e:
                    # ELOOP: recursive symlink, also don't show failure due to permissions
                    if e.errno not in [errno.ELOOP, errno.EACCES]:
                        self.log.warning(
                            "Unknown error checking if file %r is hidden",
                            os_path,
                            exc_info=True,
                        )

            model["format"] = "json"

        return model

    async def _file_model(self, path, content=True, format=None):
        """Build a model for a file

        if content is requested, include the file contents.

        format:
          If 'text', the contents will be decoded as UTF-8.
          If 'base64', the raw bytes contents will be encoded as base64.
          If not specified, try to decode as UTF-8, and fall back to base64
        """
        model = self._base_model(path)
        model["type"] = "file"

        os_path = self._get_os_path(path)
        model["mimetype"] = mimetypes.guess_type(os_path)[0]

        if content:
            content, format = await self._read_file(os_path, format)
            if model["mimetype"] is None:
                default_mime = {
                    "text": "text/plain",
                    "base64": "application/octet-stream",
                }[format]
                model["mimetype"] = default_mime

            model.update(
                content=content,
                format=format,
            )

        return model

    async def _notebook_model(self, path, content=True):
        """Build a notebook model

        if content is requested, the notebook content will be populated
        as a JSON structure (not double-serialized)
        """
        model = self._base_model(path)
        model["type"] = "notebook"
        os_path = self._get_os_path(path)

        if content:
            validation_error = {}
            nb = await self._read_notebook(os_path, as_version=4, capture_validation_error=validation_error)
            self.mark_trusted_cells(nb, path)
            model["content"] = nb
            model["format"] = "json"
            self.validate_notebook_model(model, validation_error)

        return model

    async def get(self, path, content=True, type=None, format=None):
        """Takes a path for an entity and returns its model

        Parameters
        ----------
        path : str
            the API path that describes the relative path for the target
        content : bool
            Whether to include the contents in the reply
        type : str, optional
            The requested type - 'file', 'notebook', or 'directory'.
            Will raise HTTPError 400 if the content doesn't match.
        format : str, optional
            The requested format for file contents. 'text' or 'base64'.
            Ignored if this returns a notebook or directory model.

        Returns
        -------
        model : dict
            the contents model. If content=True, returns the contents
            of the file or directory as well.
        """
        path = path.strip("/")

        if not self.exists(path):
            raise web.HTTPError(404, "No such file or directory: %s" % path)

        os_path = self._get_os_path(path)
        if os.path.isdir(os_path):
            if type not in (None, "directory"):
                raise web.HTTPError(
                    400,
                    "%s is a directory, not a %s" % (path, type),
                    reason="bad type",
                )
            model = await self._dir_model(path, content=content)
        elif type == "notebook" or (type is None and path.endswith(".ipynb")):
            model = await self._notebook_model(path, content=content)
        else:
            if type == "directory":
                raise web.HTTPError(400, "%s is not a directory" % path, reason="bad type")
            model = await self._file_model(path, content=content, format=format)
        return model

    async def _save_directory(self, os_path, model, path=""):
        """create a directory"""
        if is_hidden(os_path, self.root_dir) and not self.allow_hidden:
            raise web.HTTPError(400, "Cannot create hidden directory %r" % os_path)
        if not os.path.exists(os_path):
            with self.perm_to_403():
                await run_sync(os.mkdir, os_path)
        elif not os.path.isdir(os_path):
            raise web.HTTPError(400, "Not a directory: %s" % (os_path))
        else:
            self.log.debug("Directory %r already exists", os_path)

    async def save(self, model, path=""):
        """Save the file model and return the model with no content."""
        path = path.strip("/")

        self.run_pre_save_hook(model=model, path=path)

        if "type" not in model:
            raise web.HTTPError(400, "No file type provided")
        if "content" not in model and model["type"] != "directory":
            raise web.HTTPError(400, "No file content provided")

<<<<<<< HEAD
        validation_error = {}
=======
        os_path = self._get_os_path(path)
        self.log.debug("Saving %s", os_path)

>>>>>>> 5d962d7a
        try:
            if model["type"] == "notebook":
                nb = nbformat.from_dict(model["content"])
                self.check_and_sign(nb, path)
                await self._save_notebook(os_path, nb, capture_validation_error=validation_error)
                # One checkpoint should always exist for notebooks.
                if not (await self.checkpoints.list_checkpoints(path)):
                    await self.create_checkpoint(path)
            elif model["type"] == "file":
                # Missing format will be handled internally by _save_file.
                await self._save_file(os_path, model["content"], model.get("format"))
            elif model["type"] == "directory":
                await self._save_directory(os_path, model, path)
            else:
                raise web.HTTPError(400, "Unhandled contents type: %s" % model["type"])
        except web.HTTPError:
            raise
        except Exception as e:
            self.log.error("Error while saving file: %s %s", path, e, exc_info=True)
            raise web.HTTPError(500, "Unexpected error while saving file: %s %s" % (path, e)) from e

        validation_message = None
        if model["type"] == "notebook":
            self.validate_notebook_model(model, validation_error=validation_error)
            validation_message = model.get("message", None)

        model = await self.get(path, content=False)
        if validation_message:
            model["message"] = validation_message

        self.run_post_save_hook(model=model, os_path=os_path)

        return model

    async def delete_file(self, path):
        """Delete file at path."""
        path = path.strip("/")
        os_path = self._get_os_path(path)
        rm = os.unlink
        if not os.path.exists(os_path):
            raise web.HTTPError(404, "File or directory does not exist: %s" % os_path)

        async def _check_trash(os_path):
            if sys.platform in {"win32", "darwin"}:
                return True

            # It's a bit more nuanced than this, but until we can better
            # distinguish errors from send2trash, assume that we can only trash
            # files on the same partition as the home directory.
            file_dev = (await run_sync(os.stat, os_path)).st_dev
            home_dev = (await run_sync(os.stat, os.path.expanduser("~"))).st_dev
            return file_dev == home_dev

        async def is_non_empty_dir(os_path):
            if os.path.isdir(os_path):
                # A directory containing only leftover checkpoints is
                # considered empty.
                cp_dir = getattr(self.checkpoints, "checkpoint_dir", None)
                dir_contents = set(await run_sync(os.listdir, os_path))
                if dir_contents - {cp_dir}:
                    return True

            return False

        if self.delete_to_trash:
            if (
                not self.always_delete_dir
                and sys.platform == "win32"
                and await is_non_empty_dir(os_path)
            ):
                # send2trash can really delete files on Windows, so disallow
                # deleting non-empty files. See Github issue 3631.
                raise web.HTTPError(400, "Directory %s not empty" % os_path)
            if await _check_trash(os_path):
                # Looking at the code in send2trash, I don't think the errors it
                # raises let us distinguish permission errors from other errors in
                # code. So for now, the "look before you leap" approach is used.
                if not self.is_writable(path):
                    raise web.HTTPError(403, "Permission denied: %s" % path)
                self.log.debug("Sending %s to trash", os_path)
                send2trash(os_path)
                return
            else:
                self.log.warning(
                    "Skipping trash for %s, on different device " "to home directory",
                    os_path,
                )

        if os.path.isdir(os_path):
            # Don't permanently delete non-empty directories.
            if not self.always_delete_dir and await is_non_empty_dir(os_path):
                raise web.HTTPError(400, "Directory %s not empty" % os_path)
            self.log.debug("Removing directory %s", os_path)
            with self.perm_to_403():
                await run_sync(shutil.rmtree, os_path)
        else:
            self.log.debug("Unlinking file %s", os_path)
            with self.perm_to_403():
                await run_sync(rm, os_path)

    async def rename_file(self, old_path, new_path):
        """Rename a file."""
        old_path = old_path.strip("/")
        new_path = new_path.strip("/")
        if new_path == old_path:
            return

        new_os_path = self._get_os_path(new_path)
        old_os_path = self._get_os_path(old_path)

        # Should we proceed with the move?
        if os.path.exists(new_os_path) and not samefile(old_os_path, new_os_path):
            raise web.HTTPError(409, "File already exists: %s" % new_path)

        # Move the file
        try:
            with self.perm_to_403():
                await run_sync(shutil.move, old_os_path, new_os_path)
        except web.HTTPError:
            raise
        except Exception as e:
            raise web.HTTPError(500, "Unknown error renaming file: %s %s" % (old_path, e)) from e

    async def dir_exists(self, path):
        """Does a directory exist at the given path"""
        path = path.strip("/")
        os_path = self._get_os_path(path=path)
        return os.path.isdir(os_path)

    async def file_exists(self, path):
        """Does a file exist at the given path"""
        path = path.strip("/")
        os_path = self._get_os_path(path)
        return os.path.isfile(os_path)

    async def is_hidden(self, path):
        """Is path a hidden directory or file"""
        path = path.strip("/")
        os_path = self._get_os_path(path=path)
        return is_hidden(os_path, self.root_dir)<|MERGE_RESOLUTION|>--- conflicted
+++ resolved
@@ -785,13 +785,10 @@
         if "content" not in model and model["type"] != "directory":
             raise web.HTTPError(400, "No file content provided")
 
-<<<<<<< HEAD
+        os_path = self._get_os_path(path)
+        self.log.debug("Saving %s", os_path)
+
         validation_error = {}
-=======
-        os_path = self._get_os_path(path)
-        self.log.debug("Saving %s", os_path)
-
->>>>>>> 5d962d7a
         try:
             if model["type"] == "notebook":
                 nb = nbformat.from_dict(model["content"])
