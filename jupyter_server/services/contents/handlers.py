--- conflicted
+++ resolved
@@ -129,10 +129,6 @@
         model = self.get_json_body()
         if model is None:
             raise web.HTTPError(400, u'JSON body missing')
-<<<<<<< HEAD
-        self.log.info(model)
-=======
->>>>>>> 7f818460
         model = await ensure_async(cm.update(model, path))
         validate_model(model, expect_content=False)
         self.eventlog.record_event(
