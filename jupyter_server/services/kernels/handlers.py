"""Tornado handlers for kernels.

Preliminary documentation at https://github.com/ipython/ipython/wiki/IPEP-16%3A-Notebook-multi-directory-dashboard-and-URL-mapping#kernels-api
"""
# Copyright (c) Jupyter Development Team.
# Distributed under the terms of the Modified BSD License.
import json
from textwrap import dedent
from traceback import format_tb

from ipython_genutils.py3compat import cast_unicode
from jupyter_client import protocol_version as client_protocol_version

try:
    from jupyter_client.jsonutil import json_default
except ImportError:
    from jupyter_client.jsonutil import date_default as json_default
from tornado import gen
from tornado import web
from tornado.concurrent import Future
from tornado.ioloop import IOLoop

from ...base.handlers import APIHandler
from ...base.zmqhandlers import AuthenticatedZMQStreamHandler
from ...base.zmqhandlers import (
    deserialize_binary_message,
    serialize_msg_to_ws_v1,
    deserialize_msg_from_ws_v1,
)
from jupyter_server.utils import ensure_async
from jupyter_server.utils import url_escape
from jupyter_server.utils import url_path_join
from jupyter_server.auth import authorized


AUTH_RESOURCE = "kernels"


class KernelsAPIHandler(APIHandler):
    auth_resource = AUTH_RESOURCE


class MainKernelHandler(KernelsAPIHandler):
    @web.authenticated
    @authorized
    async def get(self):
        km = self.kernel_manager
        kernels = await ensure_async(km.list_kernels())
        self.finish(json.dumps(kernels, default=json_default))

    @web.authenticated
    @authorized
    async def post(self):
        km = self.kernel_manager
        model = self.get_json_body()
        if model is None:
            model = {"name": km.default_kernel_name}
        else:
            model.setdefault("name", km.default_kernel_name)

        kernel_id = await km.start_kernel(kernel_name=model["name"], path=model.get("path"))
        model = await ensure_async(km.kernel_model(kernel_id))
        location = url_path_join(self.base_url, "api", "kernels", url_escape(kernel_id))
        self.set_header("Location", location)
        self.set_status(201)
        self.finish(json.dumps(model, default=json_default))


class KernelHandler(KernelsAPIHandler):
    @web.authenticated
    @authorized
    async def get(self, kernel_id):
        km = self.kernel_manager
        model = await ensure_async(km.kernel_model(kernel_id))
        self.finish(json.dumps(model, default=json_default))

    @web.authenticated
    @authorized
    async def delete(self, kernel_id):
        km = self.kernel_manager
        await ensure_async(km.shutdown_kernel(kernel_id))
        self.set_status(204)
        self.finish()


class KernelActionHandler(KernelsAPIHandler):
    @web.authenticated
    @authorized
    async def post(self, kernel_id, action):
        km = self.kernel_manager
        if action == "interrupt":
            await ensure_async(km.interrupt_kernel(kernel_id))
            self.set_status(204)
        if action == "restart":

            try:
                await km.restart_kernel(kernel_id)
            except Exception as e:
                message = "Exception restarting kernel"
                self.log.error(message, exc_info=True)
                traceback = format_tb(e.__traceback__)
                self.write(json.dumps(dict(message=message, traceback=traceback)))
                self.set_status(500)
            else:
                model = await ensure_async(km.kernel_model(kernel_id))
                self.write(json.dumps(model, default=json_default))
        self.finish()


class ZMQChannelsHandler(AuthenticatedZMQStreamHandler):
    """There is one ZMQChannelsHandler per running kernel and it oversees all
    the sessions.
    """

    auth_resource = AUTH_RESOURCE

    # class-level registry of open sessions
    # allows checking for conflict on session-id,
    # which is used as a zmq identity and must be unique.
    _open_sessions = {}

    @property
    def kernel_info_timeout(self):
        km_default = self.kernel_manager.kernel_info_timeout
        return self.settings.get("kernel_info_timeout", km_default)

    @property
    def limit_rate(self):
        return self.settings.get("limit_rate", True)

    @property
    def iopub_msg_rate_limit(self):
        return self.settings.get("iopub_msg_rate_limit", 0)

    @property
    def iopub_data_rate_limit(self):
        return self.settings.get("iopub_data_rate_limit", 0)

    @property
    def rate_limit_window(self):
        return self.settings.get("rate_limit_window", 1.0)

    def __repr__(self):
        return "%s(%s)" % (
            self.__class__.__name__,
            getattr(self, "kernel_id", "uninitialized"),
        )

    def create_stream(self):
        km = self.kernel_manager
        identity = self.session.bsession
        for channel in ("iopub", "shell", "control", "stdin"):
            meth = getattr(km, "connect_" + channel)
            self.channels[channel] = stream = meth(self.kernel_id, identity=identity)
            stream.channel = channel

    def nudge(self):
        """Nudge the zmq connections with kernel_info_requests
        Returns a Future that will resolve when we have received
        a shell or control reply and at least one iopub message,
        ensuring that zmq subscriptions are established,
        sockets are fully connected, and kernel is responsive.
        Keeps retrying kernel_info_request until these are both received.
        """
        kernel = self.kernel_manager.get_kernel(self.kernel_id)

        # Do not nudge busy kernels as kernel info requests sent to shell are
        # queued behind execution requests.
        # nudging in this case would cause a potentially very long wait
        # before connections are opened,
        # plus it is *very* unlikely that a busy kernel will not finish
        # establishing its zmq subscriptions before processing the next request.
        if getattr(kernel, "execution_state") == "busy":
            self.log.debug("Nudge: not nudging busy kernel %s", self.kernel_id)
            f = Future()
            f.set_result(None)
            return f
        # Use a transient shell channel to prevent leaking
        # shell responses to the front-end.
        shell_channel = kernel.connect_shell()
        # Use a transient control channel to prevent leaking
        # control responses to the front-end.
        control_channel = kernel.connect_control()
        # The IOPub used by the client, whose subscriptions we are verifying.
        iopub_channel = self.channels["iopub"]

        info_future = Future()
        iopub_future = Future()
        both_done = gen.multi([info_future, iopub_future])

        def finish(_=None):
            """Ensure all futures are resolved
            which in turn triggers cleanup
            """
            for f in (info_future, iopub_future):
                if not f.done():
                    f.set_result(None)

        def cleanup(_=None):
            """Common cleanup"""
            loop.remove_timeout(nudge_handle)
            iopub_channel.stop_on_recv()
            if not shell_channel.closed():
                shell_channel.close()
            if not control_channel.closed():
                control_channel.close()

        # trigger cleanup when both message futures are resolved
        both_done.add_done_callback(cleanup)

        def on_shell_reply(msg):
            self.log.debug("Nudge: shell info reply received: %s", self.kernel_id)
            if not info_future.done():
                self.log.debug("Nudge: resolving shell future: %s", self.kernel_id)
                info_future.set_result(None)

        def on_control_reply(msg):
            self.log.debug("Nudge: control info reply received: %s", self.kernel_id)
            if not info_future.done():
                self.log.debug("Nudge: resolving control future: %s", self.kernel_id)
                info_future.set_result(None)

        def on_iopub(msg):
            self.log.debug("Nudge: IOPub received: %s", self.kernel_id)
            if not iopub_future.done():
                iopub_channel.stop_on_recv()
                self.log.debug("Nudge: resolving iopub future: %s", self.kernel_id)
                iopub_future.set_result(None)

        iopub_channel.on_recv(on_iopub)
        shell_channel.on_recv(on_shell_reply)
        control_channel.on_recv(on_control_reply)
        loop = IOLoop.current()

        # Nudge the kernel with kernel info requests until we get an IOPub message
        def nudge(count):
            count += 1

            # NOTE: this close check appears to never be True during on_open,
            # even when the peer has closed the connection
            if self.ws_connection is None or self.ws_connection.is_closing():
                self.log.debug("Nudge: cancelling on closed websocket: %s", self.kernel_id)
                finish()
                return

            # check for stopped kernel
            if self.kernel_id not in self.kernel_manager:
                self.log.debug("Nudge: cancelling on stopped kernel: %s", self.kernel_id)
                finish()
                return

            # check for closed zmq socket
            if shell_channel.closed():
                self.log.debug("Nudge: cancelling on closed zmq socket: %s", self.kernel_id)
                finish()
                return

            # check for closed zmq socket
            if control_channel.closed():
                self.log.debug("Nudge: cancelling on closed zmq socket: %s", self.kernel_id)
                finish()
                return

            if not both_done.done():
                log = self.log.warning if count % 10 == 0 else self.log.debug
                log("Nudge: attempt %s on kernel %s" % (count, self.kernel_id))
                self.session.send(shell_channel, "kernel_info_request")
                self.session.send(control_channel, "kernel_info_request")
                nonlocal nudge_handle
                nudge_handle = loop.call_later(0.5, nudge, count)

        nudge_handle = loop.call_later(0, nudge, count=0)

        # resolve with a timeout if we get no response
        future = gen.with_timeout(loop.time() + self.kernel_info_timeout, both_done)
        # ensure we have no dangling resources or unresolved Futures in case of timeout
        future.add_done_callback(finish)
        return future

    def request_kernel_info(self):
        """send a request for kernel_info"""
        km = self.kernel_manager
        kernel = km.get_kernel(self.kernel_id)
        try:
            # check for previous request
            future = kernel._kernel_info_future
        except AttributeError:
            self.log.debug("Requesting kernel info from %s", self.kernel_id)
            # Create a kernel_info channel to query the kernel protocol version.
            # This channel will be closed after the kernel_info reply is received.
            if self.kernel_info_channel is None:
                self.kernel_info_channel = km.connect_shell(self.kernel_id)
            self.kernel_info_channel.on_recv(self._handle_kernel_info_reply)
            self.session.send(self.kernel_info_channel, "kernel_info_request")
            # store the future on the kernel, so only one request is sent
            kernel._kernel_info_future = self._kernel_info_future
        else:
            if not future.done():
                self.log.debug("Waiting for pending kernel_info request")
            future.add_done_callback(lambda f: self._finish_kernel_info(f.result()))
        return self._kernel_info_future

    def _handle_kernel_info_reply(self, msg):
        """process the kernel_info_reply

        enabling msg spec adaptation, if necessary
        """
        idents, msg = self.session.feed_identities(msg)
        try:
            msg = self.session.deserialize(msg)
        except:
            self.log.error("Bad kernel_info reply", exc_info=True)
            self._kernel_info_future.set_result({})
            return
        else:
            info = msg["content"]
            self.log.debug("Received kernel info: %s", info)
            if msg["msg_type"] != "kernel_info_reply" or "protocol_version" not in info:
                self.log.error("Kernel info request failed, assuming current %s", info)
                info = {}
            self._finish_kernel_info(info)

        # close the kernel_info channel, we don't need it anymore
        if self.kernel_info_channel:
            self.kernel_info_channel.close()
        self.kernel_info_channel = None

    def _finish_kernel_info(self, info):
        """Finish handling kernel_info reply

        Set up protocol adaptation, if needed,
        and signal that connection can continue.
        """
        protocol_version = info.get("protocol_version", client_protocol_version)
        if protocol_version != client_protocol_version:
            self.session.adapt_version = int(protocol_version.split(".")[0])
            self.log.info(
                "Adapting from protocol version {protocol_version} (kernel {kernel_id}) to {client_protocol_version} (client).".format(
                    protocol_version=protocol_version,
                    kernel_id=self.kernel_id,
                    client_protocol_version=client_protocol_version,
                )
            )
        if not self._kernel_info_future.done():
            self._kernel_info_future.set_result(info)

    def initialize(self):
        super(ZMQChannelsHandler, self).initialize()
        self.zmq_stream = None
        self.channels = {}
        self.kernel_id = None
        self.kernel_info_channel = None
        self._kernel_info_future = Future()
        self._close_future = Future()
        self.session_key = ""

        # Rate limiting code
        self._iopub_window_msg_count = 0
        self._iopub_window_byte_count = 0
        self._iopub_msgs_exceeded = False
        self._iopub_data_exceeded = False
        # Queue of (time stamp, byte count)
        # Allows you to specify that the byte count should be lowered
        # by a delta amount at some point in the future.
        self._iopub_window_byte_queue = []

    async def pre_get(self):
        # authenticate first
        super(ZMQChannelsHandler, self).pre_get()
        # check session collision:
        await self._register_session()
        # then request kernel info, waiting up to a certain time before giving up.
        # We don't want to wait forever, because browsers don't take it well when
        # servers never respond to websocket connection requests.
        kernel = self.kernel_manager.get_kernel(self.kernel_id)

        if hasattr(kernel, "ready"):
            try:
                await kernel.ready
            except Exception as e:
                kernel.execution_state = "dead"
                kernel.reason = str(e)
                raise web.HTTPError(500, str(e)) from e

        self.session.key = kernel.session.key
        future = self.request_kernel_info()

        def give_up():
            """Don't wait forever for the kernel to reply"""
            if future.done():
                return
            self.log.warning("Timeout waiting for kernel_info reply from %s", self.kernel_id)
            future.set_result({})

        loop = IOLoop.current()
        loop.add_timeout(loop.time() + self.kernel_info_timeout, give_up)
        # actually wait for it
        await future

    async def get(self, kernel_id):
        self.kernel_id = cast_unicode(kernel_id, "ascii")
        await super(ZMQChannelsHandler, self).get(kernel_id=kernel_id)

    async def _register_session(self):
        """Ensure we aren't creating a duplicate session.

        If a previous identical session is still open, close it to avoid collisions.
        This is likely due to a client reconnecting from a lost network connection,
        where the socket on our side has not been cleaned up yet.
        """
        self.session_key = "%s:%s" % (self.kernel_id, self.session.session)
        stale_handler = self._open_sessions.get(self.session_key)
        if stale_handler:
            self.log.warning("Replacing stale connection: %s", self.session_key)
            await stale_handler.close()
        if (
            self.kernel_id in self.kernel_manager
        ):  # only update open sessions if kernel is actively managed
            self._open_sessions[self.session_key] = self

    def open(self, kernel_id):
        super(ZMQChannelsHandler, self).open()
        km = self.kernel_manager
        km.notify_connect(kernel_id)

        # on new connections, flush the message buffer
        buffer_info = km.get_buffer(kernel_id, self.session_key)
        if buffer_info and buffer_info["session_key"] == self.session_key:
            self.log.info("Restoring connection for %s", self.session_key)
            if km.ports_changed(kernel_id):
                # If the kernel's ports have changed (some restarts trigger this)
                # then reset the channels so nudge() is using the correct iopub channel
                self.create_stream()
            else:
                # The kernel's ports have not changed; use the channels captured in the buffer
                self.channels = buffer_info["channels"]

            connected = self.nudge()

            def replay(value):
                replay_buffer = buffer_info["buffer"]
                if replay_buffer:
                    self.log.info("Replaying %s buffered messages", len(replay_buffer))
                    for channel, msg_list in replay_buffer:
                        stream = self.channels[channel]
                        self._on_zmq_reply(stream, msg_list)

            connected.add_done_callback(replay)
        else:
            try:
                self.create_stream()
                connected = self.nudge()
            except web.HTTPError as e:
                # Do not log error if the kernel is already shutdown,
                # as it's normal that it's not responding
                try:
                    self.kernel_manager.get_kernel(kernel_id)

                    self.log.error("Error opening stream: %s", e)
                except KeyError:
                    pass
                # WebSockets don't respond to traditional error codes so we
                # close the connection.
                for channel, stream in self.channels.items():
                    if not stream.closed():
                        stream.close()
                self.close()
                return

        km.add_restart_callback(self.kernel_id, self.on_kernel_restarted)
        km.add_restart_callback(self.kernel_id, self.on_restart_failed, "dead")

        def subscribe(value):
            for channel, stream in self.channels.items():
                stream.on_recv_stream(self._on_zmq_reply)

        connected.add_done_callback(subscribe)

        return connected

    def on_message(self, ws_msg):
        if not self.channels:
            # already closed, ignore the message
            self.log.debug("Received message on closed websocket %r", ws_msg)
            return

        if self.selected_subprotocol == "v1.kernel.websocket.jupyter.org":
            channel, msg_list = deserialize_msg_from_ws_v1(ws_msg)
            msg = {
                "header": None,
            }
        else:
            if isinstance(ws_msg, bytes):
                msg = deserialize_binary_message(ws_msg)
            else:
                msg = json.loads(ws_msg)
            msg_list = []
            channel = msg.pop("channel", None)

        if channel is None:
            self.log.warning("No channel specified, assuming shell: %s", msg)
            channel = "shell"
        if channel not in self.channels:
            self.log.warning("No such channel: %r", channel)
            return
        am = self.kernel_manager.allowed_message_types
        ignore_msg = False
        if am:
            msg["header"] = self.get_part("header", msg["header"], msg_list)
            if msg["header"]["msg_type"] not in am:
                self.log.warning(
                    'Received message of type "%s", which is not allowed. Ignoring.'
                    % msg["header"]["msg_type"]
                )
                ignore_msg = True
        if not ignore_msg:
            stream = self.channels[channel]
            if self.selected_subprotocol == "v1.kernel.websocket.jupyter.org":
                self.session.send_raw(stream, msg_list)
            else:
                self.session.send(stream, msg)

    def get_part(self, field, value, msg_list):
        if value is None:
            field2idx = {
                "header": 0,
                "parent_header": 1,
                "content": 3,
            }
            value = self.session.unpack(msg_list[field2idx[field]])
        return value

    def _on_zmq_reply(self, stream, msg_list):
        idents, fed_msg_list = self.session.feed_identities(msg_list)

<<<<<<< HEAD
        def write_stderr(error_message):
            self.log.warning(error_message)
            msg = self.session.msg(
                "stream",
                content={"text": error_message + "\n", "name": "stderr"},
                parent=parent,
            )
            msg["channel"] = "iopub"
            self.write_message(json.dumps(msg, default=json_default))
=======
        if self.selected_subprotocol == "v1.kernel.websocket.jupyter.org":
            msg = {"header": None, "parent_header": None, "content": None}
        else:
            msg = self.session.deserialize(fed_msg_list)
>>>>>>> 0ab0e1e6

        channel = getattr(stream, "channel", None)
        parts = fed_msg_list[1:]

        self._on_error(channel, msg, parts)

<<<<<<< HEAD
        if (
            channel == "iopub"
            and msg_type == "status"
            and msg["content"].get("execution_state") == "idle"
        ):
            # reset rate limit counter on status=idle,
            # to avoid 'Run All' hitting limits prematurely.
            self._iopub_window_byte_queue = []
            self._iopub_window_msg_count = 0
            self._iopub_window_byte_count = 0
            self._iopub_msgs_exceeded = False
            self._iopub_data_exceeded = False

        if channel == "iopub" and msg_type not in {
            "status",
            "comm_open",
            "execute_input",
        }:
=======
        if self._limit_rate(channel, msg, parts):
            return

        if self.selected_subprotocol == "v1.kernel.websocket.jupyter.org":
            super(ZMQChannelsHandler, self)._on_zmq_reply(stream, parts)
        else:
            super(ZMQChannelsHandler, self)._on_zmq_reply(stream, msg)

    def write_stderr(self, error_message, parent_header):
        self.log.warning(error_message)
        err_msg = self.session.msg(
            "stream",
            content={"text": error_message + "\n", "name": "stderr"},
            parent=parent_header,
        )
        if self.selected_subprotocol == "v1.kernel.websocket.jupyter.org":
            bin_msg = serialize_msg_to_ws_v1(err_msg, "iopub", self.session.pack)
            self.write_message(bin_msg, binary=True)
        else:
            err_msg["channel"] = "iopub"
            self.write_message(json.dumps(err_msg, default=json_default))

    def _limit_rate(self, channel, msg, msg_list):
        if not (self.limit_rate and channel == "iopub"):
            return False

        msg["header"] = self.get_part("header", msg["header"], msg_list)

        msg_type = msg["header"]["msg_type"]
        if msg_type == "status":
            msg["content"] = self.get_part("content", msg["content"], msg_list)
            if msg["content"].get("execution_state") == "idle":
                # reset rate limit counter on status=idle,
                # to avoid 'Run All' hitting limits prematurely.
                self._iopub_window_byte_queue = []
                self._iopub_window_msg_count = 0
                self._iopub_window_byte_count = 0
                self._iopub_msgs_exceeded = False
                self._iopub_data_exceeded = False

        if msg_type not in {"status", "comm_open", "execute_input"}:
>>>>>>> 0ab0e1e6

            # Remove the counts queued for removal.
            now = IOLoop.current().time()
            while len(self._iopub_window_byte_queue) > 0:
                queued = self._iopub_window_byte_queue[0]
                if now >= queued[0]:
                    self._iopub_window_byte_count -= queued[1]
                    self._iopub_window_msg_count -= 1
                    del self._iopub_window_byte_queue[0]
                else:
                    # This part of the queue hasn't be reached yet, so we can
                    # abort the loop.
                    break

            # Increment the bytes and message count
            self._iopub_window_msg_count += 1
            if msg_type == "stream":
                byte_count = sum([len(x) for x in msg_list])
            else:
                byte_count = 0
            self._iopub_window_byte_count += byte_count

            # Queue a removal of the byte and message count for a time in the
            # future, when we are no longer interested in it.
            self._iopub_window_byte_queue.append((now + self.rate_limit_window, byte_count))

            # Check the limits, set the limit flags, and reset the
            # message and data counts.
            msg_rate = float(self._iopub_window_msg_count) / self.rate_limit_window
            data_rate = float(self._iopub_window_byte_count) / self.rate_limit_window

            # Check the msg rate
            if self.iopub_msg_rate_limit > 0 and msg_rate > self.iopub_msg_rate_limit:
                if not self._iopub_msgs_exceeded:
                    self._iopub_msgs_exceeded = True
                    msg["parent_header"] = self.get_part(
                        "parent_header", msg["parent_header"], msg_list
                    )
                    self.write_stderr(
                        dedent(
                            """\
                    IOPub message rate exceeded.
                    The Jupyter server will temporarily stop sending output
                    to the client in order to avoid crashing it.
                    To change this limit, set the config variable
                    `--ServerApp.iopub_msg_rate_limit`.

                    Current values:
                    ServerApp.iopub_msg_rate_limit={} (msgs/sec)
                    ServerApp.rate_limit_window={} (secs)
                    """.format(
                                self.iopub_msg_rate_limit, self.rate_limit_window
                            )
                        ),
                        msg["parent_header"],
                    )
            else:
                # resume once we've got some headroom below the limit
                if self._iopub_msgs_exceeded and msg_rate < (0.8 * self.iopub_msg_rate_limit):
                    self._iopub_msgs_exceeded = False
                    if not self._iopub_data_exceeded:
                        self.log.warning("iopub messages resumed")

            # Check the data rate
            if self.iopub_data_rate_limit > 0 and data_rate > self.iopub_data_rate_limit:
                if not self._iopub_data_exceeded:
                    self._iopub_data_exceeded = True
                    msg["parent_header"] = self.get_part(
                        "parent_header", msg["parent_header"], msg_list
                    )
                    self.write_stderr(
                        dedent(
                            """\
                    IOPub data rate exceeded.
                    The Jupyter server will temporarily stop sending output
                    to the client in order to avoid crashing it.
                    To change this limit, set the config variable
                    `--ServerApp.iopub_data_rate_limit`.

                    Current values:
                    ServerApp.iopub_data_rate_limit={} (bytes/sec)
                    ServerApp.rate_limit_window={} (secs)
                    """.format(
                                self.iopub_data_rate_limit, self.rate_limit_window
                            )
                        ),
                        msg["parent_header"],
                    )
            else:
                # resume once we've got some headroom below the limit
                if self._iopub_data_exceeded and data_rate < (0.8 * self.iopub_data_rate_limit):
                    self._iopub_data_exceeded = False
                    if not self._iopub_msgs_exceeded:
                        self.log.warning("iopub messages resumed")

            # If either of the limit flags are set, do not send the message.
            if self._iopub_msgs_exceeded or self._iopub_data_exceeded:
                # we didn't send it, remove the current message from the calculus
                self._iopub_window_msg_count -= 1
                self._iopub_window_byte_count -= byte_count
                self._iopub_window_byte_queue.pop(-1)
                return True

            return False

    def close(self):
        super(ZMQChannelsHandler, self).close()
        return self._close_future

    def on_close(self):
        self.log.debug("Websocket closed %s", self.session_key)
        # unregister myself as an open session (only if it's really me)
        if self._open_sessions.get(self.session_key) is self:
            self._open_sessions.pop(self.session_key)

        km = self.kernel_manager
        if self.kernel_id in km:
            km.notify_disconnect(self.kernel_id)
            km.remove_restart_callback(
                self.kernel_id,
                self.on_kernel_restarted,
            )
            km.remove_restart_callback(
                self.kernel_id,
                self.on_restart_failed,
                "dead",
            )

            # start buffering instead of closing if this was the last connection
            if km._kernel_connections[self.kernel_id] == 0:
                km.start_buffering(self.kernel_id, self.session_key, self.channels)
                self._close_future.set_result(None)
                return

        # This method can be called twice, once by self.kernel_died and once
        # from the WebSocket close event. If the WebSocket connection is
        # closed before the ZMQ streams are setup, they could be None.
        for channel, stream in self.channels.items():
            if stream is not None and not stream.closed():
                stream.on_recv(None)
                stream.close()

        self.channels = {}
        self._close_future.set_result(None)

    def _send_status_message(self, status):
        iopub = self.channels.get("iopub", None)
        if iopub and not iopub.closed():
            # flush IOPub before sending a restarting/dead status message
            # ensures proper ordering on the IOPub channel
            # that all messages from the stopped kernel have been delivered
            iopub.flush()
        msg = self.session.msg("status", {"execution_state": status})
        if self.selected_subprotocol == "v1.kernel.websocket.jupyter.org":
            bin_msg = serialize_msg_to_ws_v1(msg, "iopub", self.session.pack)
            self.write_message(bin_msg, binary=True)
        else:
            msg["channel"] = "iopub"
            self.write_message(json.dumps(msg, default=json_default))

    def on_kernel_restarted(self):
        self.log.warning("kernel %s restarted", self.kernel_id)
        self._send_status_message("restarting")

    def on_restart_failed(self):
        self.log.error("kernel %s restarted failed!", self.kernel_id)
        self._send_status_message("dead")

    def _on_error(self, channel, msg, msg_list):
        if self.kernel_manager.allow_tracebacks:
            return

        if channel == "iopub":
            msg["header"] = self.get_part("header", msg["header"], msg_list)
            if msg["header"]["msg_type"] == "error":
                msg["content"] = self.get_part("content", msg["content"], msg_list)
                msg["content"]["ename"] = "ExecutionError"
                msg["content"]["evalue"] = "Execution error"
                msg["content"]["traceback"] = [self.kernel_manager.traceback_replacement_message]
                if self.selected_subprotocol == "v1.kernel.websocket.jupyter.org":
                    msg_list[3] = self.session.pack(msg["content"])


# -----------------------------------------------------------------------------
# URL to handler mappings
# -----------------------------------------------------------------------------


_kernel_id_regex = r"(?P<kernel_id>\w+-\w+-\w+-\w+-\w+)"
_kernel_action_regex = r"(?P<action>restart|interrupt)"

default_handlers = [
    (r"/api/kernels", MainKernelHandler),
    (r"/api/kernels/%s" % _kernel_id_regex, KernelHandler),
    (
        r"/api/kernels/%s/%s" % (_kernel_id_regex, _kernel_action_regex),
        KernelActionHandler,
    ),
    (r"/api/kernels/%s/channels" % _kernel_id_regex, ZMQChannelsHandler),
]<|MERGE_RESOLUTION|>--- conflicted
+++ resolved
@@ -533,48 +533,16 @@
     def _on_zmq_reply(self, stream, msg_list):
         idents, fed_msg_list = self.session.feed_identities(msg_list)
 
-<<<<<<< HEAD
-        def write_stderr(error_message):
-            self.log.warning(error_message)
-            msg = self.session.msg(
-                "stream",
-                content={"text": error_message + "\n", "name": "stderr"},
-                parent=parent,
-            )
-            msg["channel"] = "iopub"
-            self.write_message(json.dumps(msg, default=json_default))
-=======
         if self.selected_subprotocol == "v1.kernel.websocket.jupyter.org":
             msg = {"header": None, "parent_header": None, "content": None}
         else:
             msg = self.session.deserialize(fed_msg_list)
->>>>>>> 0ab0e1e6
 
         channel = getattr(stream, "channel", None)
         parts = fed_msg_list[1:]
 
         self._on_error(channel, msg, parts)
 
-<<<<<<< HEAD
-        if (
-            channel == "iopub"
-            and msg_type == "status"
-            and msg["content"].get("execution_state") == "idle"
-        ):
-            # reset rate limit counter on status=idle,
-            # to avoid 'Run All' hitting limits prematurely.
-            self._iopub_window_byte_queue = []
-            self._iopub_window_msg_count = 0
-            self._iopub_window_byte_count = 0
-            self._iopub_msgs_exceeded = False
-            self._iopub_data_exceeded = False
-
-        if channel == "iopub" and msg_type not in {
-            "status",
-            "comm_open",
-            "execute_input",
-        }:
-=======
         if self._limit_rate(channel, msg, parts):
             return
 
@@ -616,8 +584,6 @@
                 self._iopub_data_exceeded = False
 
         if msg_type not in {"status", "comm_open", "execute_input"}:
->>>>>>> 0ab0e1e6
-
             # Remove the counts queued for removal.
             now = IOLoop.current().time()
             while len(self._iopub_window_byte_queue) > 0:
