--- conflicted
+++ resolved
@@ -49,12 +49,9 @@
         'terminado>=0.8.3',
         'prometheus_client',
         "pywin32>=1.0 ; sys_platform == 'win32'",
-<<<<<<< HEAD
+        'anyio>=2.0.2',
         # Install the working branch of telemetry.
         'jupyter_telemetry@git+https://github.com/Zsailer/telemetry.git@personal-data'
-=======
-        "anyio>=2.0.2",
->>>>>>> 7f818460
     ],
     extras_require = {
         'test': ['coverage', 'requests',
