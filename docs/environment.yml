name: jupyter_server_docs
dependencies:
- python=3.8
- pip
- pip:
<<<<<<< HEAD
  - sphinx
  - jinja2
  - tornado
  - jupyter_client
  - ipykernel
  - nbformat
  - Send2Trash
  - prometheus_client
  - sphinxcontrib_github_alt
  - sphinxcontrib-openapi
  - sphinxemoji
  - git+https://github.com/pandas-dev/pydata-sphinx-theme.git@master
  - sphinx-jsonschema
=======
  - -r doc-requirements.txt
>>>>>>> a0f98a0f
<|MERGE_RESOLUTION|>--- conflicted
+++ resolved
@@ -3,20 +3,4 @@
 - python=3.8
 - pip
 - pip:
-<<<<<<< HEAD
-  - sphinx
-  - jinja2
-  - tornado
-  - jupyter_client
-  - ipykernel
-  - nbformat
-  - Send2Trash
-  - prometheus_client
-  - sphinxcontrib_github_alt
-  - sphinxcontrib-openapi
-  - sphinxemoji
-  - git+https://github.com/pandas-dev/pydata-sphinx-theme.git@master
-  - sphinx-jsonschema
-=======
-  - -r doc-requirements.txt
->>>>>>> a0f98a0f
+  - -r doc-requirements.txt