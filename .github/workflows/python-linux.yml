name: Jupyter Server Tests [Linux]
on:
  push:
    branches: "main"
  pull_request:
    branches: "*"
jobs:
  # Run "pre-commit run --all-files"
  pre-commit:
    runs-on: ubuntu-20.04
    timeout-minutes: 2

    steps:
      - uses: actions/checkout@v2
      - uses: actions/setup-python@v2
        with:
          python-version: 3.8

      # ref: https://github.com/pre-commit/action
      - uses: pre-commit/action@v2.0.0
      - name: Help message if pre-commit fail
        if: ${{ failure() }}
        run: |
          echo "You can install pre-commit hooks to automatically run formatting"
          echo "on each commit with:"
          echo "    pre-commit install"
          echo "or you can run by hand on staged files with"
          echo "    pre-commit run"
          echo "or after-the-fact on already committed files with"
          echo "    pre-commit run --all-files"

  build:
    runs-on: ${{ matrix.os }}-latest
    strategy:
      fail-fast: false
      matrix:
        os: [ubuntu]
        python-version: ["3.7", "3.8", "3.9", "3.10", "pypy-3.7"]
    steps:
      - name: Checkout
        uses: actions/checkout@v2
      - name: Base Setup
        uses: jupyterlab/maintainer-tools/.github/actions/base-setup@v1
      - name: Install the Python dependencies
        run: |
          pip install -e ".[test]" codecov
      - name: List installed packages
        run: |
          pip freeze
          pip check
      - name: Run the tests
        if: ${{ matrix.python-version != 'pypy-3.7' }}
        run: |
          pytest -vv jupyter_server --cov jupyter_server --cov-branch --cov-report term-missing:skip-covered
      - name: Run the tests on pypy
        if: ${{ matrix.python-version == 'pypy-3.7' }}
        run: |
          pytest -vv jupyter_server
      - name: Install the Python dependencies for the examples
        run: |
          cd examples/simple && pip install -e .
      - name: Run the tests for the examples
        run: |
          pytest examples/simple
      - name: Coverage
        if: ${{ matrix.python-version != 'pypy-3.7' }}
        run: |
          codecov
      - name: Test full install
        run: |
          python -m venv test_install
          ./test_install/bin/python -m pip install -U pip
          ./test_install/bin/python -m pip install ".[test]"
          pushd test_install
          ./bin/pytest --pyargs jupyter_server
          popd
<<<<<<< HEAD

  no-tornado-openapi3:
    runs-on: ${{ matrix.os }}-latest
    strategy:
      fail-fast: false
      matrix:
        os: [ubuntu]
        python-version: ["3.10"]
    steps:
      - name: Checkout
        uses: actions/checkout@v2
      - name: Base Setup
        uses: jupyterlab/maintainer-tools/.github/actions/base-setup@v1
      - name: Install the Python dependencies
        run: |
          pip install -e ".[test]"
          # Remove optional dependency
          pip uninstall -y tornado-openapi3
      - name: Run some tests
        run: |
          # Use that files as it contains some tests that should pass and other that needs to be skipped
          pytest -vv jupyter_server/tests/extension/test_launch.py
=======
      - name: Test the docs
        run: |
          cd docs
          pip install -r doc-requirements.txt
          make html SPHINXOPTS="-W"
>>>>>>> db464460
<|MERGE_RESOLUTION|>--- conflicted
+++ resolved
@@ -74,7 +74,11 @@
           pushd test_install
           ./bin/pytest --pyargs jupyter_server
           popd
-<<<<<<< HEAD
+      - name: Test the docs
+        run: |
+          cd docs
+          pip install -r doc-requirements.txt
+          make html SPHINXOPTS="-W"
 
   no-tornado-openapi3:
     runs-on: ${{ matrix.os }}-latest
@@ -96,11 +100,4 @@
       - name: Run some tests
         run: |
           # Use that files as it contains some tests that should pass and other that needs to be skipped
-          pytest -vv jupyter_server/tests/extension/test_launch.py
-=======
-      - name: Test the docs
-        run: |
-          cd docs
-          pip install -r doc-requirements.txt
-          make html SPHINXOPTS="-W"
->>>>>>> db464460
+          pytest -vv jupyter_server/tests/extension/test_launch.py