--- conflicted
+++ resolved
@@ -36,17 +36,10 @@
         uses: jupyterlab/maintainer-tools/.github/actions/base-setup@v1
       - name: Run the tests
         if: ${{ !startsWith(matrix.python-version, 'pypy') && !startsWith(matrix.os, 'windows') }}
-<<<<<<< HEAD
-        run: hatch run cov:test -n auto || hatch run test:test --lf
+        run: hatch run cov:test -W default -n auto || hatch run -W default test:test --lf
       - name: Run the tests on pypy and windows
         if: ${{ startsWith(matrix.python-version, 'pypy') || startsWith(matrix.os, 'windows') }}
-        run: hatch run test:test -n auto || hatch run test:test --lf
-=======
-        run: hatch run cov:test -W default || hatch run cov:test -W default --lf
-      - name: Run the tests on pypy and windows
-        if: ${{ startsWith(matrix.python-version, 'pypy') || startsWith(matrix.os, 'windows') }}
-        run: hatch run test:test  -W default || hatch run test:test  -W default --lf
->>>>>>> 213e25c9
+        run: hatch run test:test -W default -n auto || hatch run test:test -W default --lf
       - name: Coverage
         run: |
           pip install codecov
@@ -67,7 +60,7 @@
         uses: jupyterlab/maintainer-tools/.github/actions/base-setup@v1
       - run: |
           pip install -U pre jupyter_client
-          hatch run test:test || hatch run test:test  --lf
+          hatch run test:test -n auto || hatch run test:test --lf
 
   pre-commit:
     name: pre-commit
